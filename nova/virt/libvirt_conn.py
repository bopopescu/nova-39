# vim: tabstop=4 shiftwidth=4 softtabstop=4

# Copyright 2010 United States Government as represented by the
# Administrator of the National Aeronautics and Space Administration.
# All Rights Reserved.
# Copyright (c) 2010 Citrix Systems, Inc.
#
#    Licensed under the Apache License, Version 2.0 (the "License"); you may
#    not use this file except in compliance with the License. You may obtain
#    a copy of the License at
#
#         http://www.apache.org/licenses/LICENSE-2.0
#
#    Unless required by applicable law or agreed to in writing, software
#    distributed under the License is distributed on an "AS IS" BASIS, WITHOUT
#    WARRANTIES OR CONDITIONS OF ANY KIND, either express or implied. See the
#    License for the specific language governing permissions and limitations
#    under the License.

"""
A connection to a hypervisor through libvirt.

Supports KVM, QEMU, UML, and XEN.

**Related Flags**

:libvirt_type:  Libvirt domain type.  Can be kvm, qemu, uml, xen
                (default: kvm).
:libvirt_uri:  Override for the default libvirt URI (depends on libvirt_type).
:libvirt_xml_template:  Libvirt XML Template.
:rescue_image_id:  Rescue ami image (default: ami-rescue).
:rescue_kernel_id:  Rescue aki image (default: aki-rescue).
:rescue_ramdisk_id:  Rescue ari image (default: ari-rescue).
:injected_network_template:  Template file for injected network
:allow_project_net_traffic:  Whether to allow in project network traffic

"""

import multiprocessing
import os
import shutil
import sys
import random
import subprocess
import time
import uuid
from xml.dom import minidom

from eventlet import greenthread
from eventlet import tpool
<<<<<<< HEAD

=======
from eventlet import semaphore
>>>>>>> 6912b0e1
import IPy

from nova import context
from nova import db
from nova import exception
from nova import flags
from nova import log as logging
#from nova import test
from nova import utils
from nova.auth import manager
from nova.compute import instance_types
from nova.compute import power_state
from nova.virt import disk
from nova.virt import images

libvirt = None
libxml2 = None
Template = None

LOG = logging.getLogger('nova.virt.libvirt_conn')

FLAGS = flags.FLAGS
flags.DECLARE('live_migration_retry_count', 'nova.compute.manager')
# TODO(vish): These flags should probably go into a shared location
flags.DEFINE_string('rescue_image_id', 'ami-rescue', 'Rescue ami image')
flags.DEFINE_string('rescue_kernel_id', 'aki-rescue', 'Rescue aki image')
flags.DEFINE_string('rescue_ramdisk_id', 'ari-rescue', 'Rescue ari image')
flags.DEFINE_string('injected_network_template',
                    utils.abspath('virt/interfaces.template'),
                    'Template file for injected network')
flags.DEFINE_string('libvirt_xml_template',
                    utils.abspath('virt/libvirt.xml.template'),
                    'Libvirt XML Template')
flags.DEFINE_string('libvirt_type',
                    'kvm',
                    'Libvirt domain type (valid options are: '
                    'kvm, qemu, uml, xen)')
flags.DEFINE_string('libvirt_uri',
                    '',
                    'Override the default libvirt URI (which is dependent'
                    ' on libvirt_type)')
flags.DEFINE_bool('allow_project_net_traffic',
                  True,
                  'Whether to allow in project network traffic')
flags.DEFINE_bool('use_cow_images',
                  True,
                  'Whether to use cow images')
flags.DEFINE_string('ajaxterm_portrange',
                    '10000-12000',
                    'Range of ports that ajaxterm should randomly try to bind')
flags.DEFINE_string('firewall_driver',
                    'nova.virt.libvirt_conn.IptablesFirewallDriver',
                    'Firewall driver (defaults to iptables)')
flags.DEFINE_string('cpuinfo_xml_template',
                    utils.abspath('virt/cpuinfo.xml.template'),
                    'CpuInfo XML Template (Used only live migration now)')
flags.DEFINE_string('live_migration_uri',
                    "qemu+tcp://%s/system",
                    'Define protocol used by live_migration feature')
flags.DEFINE_string('live_migration_flag',
                    "VIR_MIGRATE_UNDEFINE_SOURCE, VIR_MIGRATE_PEER2PEER",
                    'Define live migration behavior.')
flags.DEFINE_integer('live_migration_bandwidth', 0,
                    'Define live migration behavior')


def get_connection(read_only):
    # These are loaded late so that there's no need to install these
    # libraries when not using libvirt.
    # Cheetah is separate because the unit tests want to load Cheetah,
    # but not libvirt.
    global libvirt
    global libxml2
    if libvirt is None:
        libvirt = __import__('libvirt')
    if libxml2 is None:
        libxml2 = __import__('libxml2')
    _late_load_cheetah()
    return LibvirtConnection(read_only)


def _late_load_cheetah():
    global Template
    if Template is None:
        t = __import__('Cheetah.Template', globals(), locals(), ['Template'],
                       -1)
        Template = t.Template


def _get_net_and_mask(cidr):
    net = IPy.IP(cidr)
    return str(net.net()), str(net.netmask())


def _get_net_and_prefixlen(cidr):
    net = IPy.IP(cidr)
    return str(net.net()), str(net.prefixlen())


def _get_ip_version(cidr):
        net = IPy.IP(cidr)
        return int(net.version())


class LibvirtConnection(object):

    def __init__(self, read_only):
        self.libvirt_uri = self.get_uri()

        self.libvirt_xml = open(FLAGS.libvirt_xml_template).read()
        self.interfaces_xml = open(FLAGS.injected_network_template).read()
        self.cpuinfo_xml = open(FLAGS.cpuinfo_xml_template).read()
        self._wrapped_conn = None
        self.read_only = read_only

        fw_class = utils.import_class(FLAGS.firewall_driver)
        self.firewall_driver = fw_class(get_connection=self._get_connection)

    def init_host(self, host):
        # Adopt existing VM's running here
        ctxt = context.get_admin_context()
        for instance in db.instance_get_all_by_host(ctxt, host):
            try:
                LOG.debug(_('Checking state of %s'), instance['name'])
                state = self.get_info(instance['name'])['state']
            except exception.NotFound:
                state = power_state.SHUTOFF

            LOG.debug(_('Current state of %(name)s was %(state)s.'),
                          {'name': instance['name'], 'state': state})
            db.instance_set_state(ctxt, instance['id'], state)

            if state == power_state.SHUTOFF:
                # TODO(soren): This is what the compute manager does when you
                # terminate # an instance. At some point I figure we'll have a
                # "terminated" state and some sort of cleanup job that runs
                # occasionally, cleaning them out.
                db.instance_destroy(ctxt, instance['id'])

            if state != power_state.RUNNING:
                continue
            self.firewall_driver.prepare_instance_filter(instance)
            self.firewall_driver.apply_instance_filter(instance)

    def _get_connection(self):
        if not self._wrapped_conn or not self._test_connection():
            LOG.debug(_('Connecting to libvirt: %s'), self.libvirt_uri)
            self._wrapped_conn = self._connect(self.libvirt_uri,
                                               self.read_only)
        return self._wrapped_conn
    _conn = property(_get_connection)

    def _test_connection(self):
        try:
            self._wrapped_conn.getInfo()
            return True
        except libvirt.libvirtError as e:
            if e.get_error_code() == libvirt.VIR_ERR_SYSTEM_ERROR and \
               e.get_error_domain() == libvirt.VIR_FROM_REMOTE:
                LOG.debug(_('Connection to libvirt broke'))
                return False
            raise

    def get_uri(self):
        if FLAGS.libvirt_type == 'uml':
            uri = FLAGS.libvirt_uri or 'uml:///system'
        elif FLAGS.libvirt_type == 'xen':
            uri = FLAGS.libvirt_uri or 'xen:///'
        else:
            uri = FLAGS.libvirt_uri or 'qemu:///system'
        return uri

    def _connect(self, uri, read_only):
        auth = [[libvirt.VIR_CRED_AUTHNAME, libvirt.VIR_CRED_NOECHOPROMPT],
                'root',
                None]

        if read_only:
            return libvirt.openReadOnly(uri)
        else:
            return libvirt.openAuth(uri, auth, 0)

    def list_instances(self):
        return [self._conn.lookupByID(x).name()
                for x in self._conn.listDomainsID()]

    def destroy(self, instance, cleanup=True):
        try:
            virt_dom = self._conn.lookupByName(instance['name'])
            virt_dom.destroy()
        except Exception as _err:
            pass
            # If the instance is already terminated, we're still happy

        # We'll save this for when we do shutdown,
        # instead of destroy - but destroy returns immediately
        timer = utils.LoopingCall(f=None)

        while True:
            try:
                state = self.get_info(instance['name'])['state']
                db.instance_set_state(context.get_admin_context(),
                                      instance['id'], state)
                if state == power_state.SHUTDOWN:
                    break
            except Exception:
                db.instance_set_state(context.get_admin_context(),
                                      instance['id'],
                                      power_state.SHUTDOWN)
                break

        self.firewall_driver.unfilter_instance(instance)

        if cleanup:
            self._cleanup(instance)

        return True

    def _cleanup(self, instance):
        target = os.path.join(FLAGS.instances_path, instance['name'])
        instance_name = instance['name']
        LOG.info(_('instance %(instance_name)s: deleting instance files'
                ' %(target)s') % locals())
        if os.path.exists(target):
            shutil.rmtree(target)

    @exception.wrap_exception
    def attach_volume(self, instance_name, device_path, mountpoint):
        virt_dom = self._conn.lookupByName(instance_name)
        mount_device = mountpoint.rpartition("/")[2]
        if device_path.startswith('/dev/'):
            xml = """<disk type='block'>
                         <driver name='qemu' type='raw'/>
                         <source dev='%s'/>
                         <target dev='%s' bus='virtio'/>
                     </disk>""" % (device_path, mount_device)
        elif ':' in device_path:
            (protocol, name) = device_path.split(':')
            xml = """<disk type='network'>
                         <driver name='qemu' type='raw'/>
                         <source protocol='%s' name='%s'/>
                         <target dev='%s' bus='virtio'/>
                     </disk>""" % (protocol,
                                   name,
                                   mount_device)
        else:
            raise exception.Invalid(_("Invalid device path %s") % device_path)

        virt_dom.attachDevice(xml)

    def _get_disk_xml(self, xml, device):
        """Returns the xml for the disk mounted at device"""
        try:
            doc = libxml2.parseDoc(xml)
        except:
            return None
        ctx = doc.xpathNewContext()
        try:
            ret = ctx.xpathEval('/domain/devices/disk')
            for node in ret:
                for child in node.children:
                    if child.name == 'target':
                        if child.prop('dev') == device:
                            return str(node)
        finally:
            if ctx != None:
                ctx.xpathFreeContext()
            if doc != None:
                doc.freeDoc()

    @exception.wrap_exception
    def detach_volume(self, instance_name, mountpoint):
        virt_dom = self._conn.lookupByName(instance_name)
        mount_device = mountpoint.rpartition("/")[2]
        xml = self._get_disk_xml(virt_dom.XMLDesc(0), mount_device)
        if not xml:
            raise exception.NotFound(_("No disk at %s") % mount_device)
        virt_dom.detachDevice(xml)

    @exception.wrap_exception
    def snapshot(self, instance, image_id):
        """ Create snapshot from a running VM instance """
        raise NotImplementedError(
            _("Instance snapshotting is not supported for libvirt"
              "at this time"))

    @exception.wrap_exception
    def reboot(self, instance):
        self.destroy(instance, False)
        xml = self.to_xml(instance)
        self.firewall_driver.setup_basic_filtering(instance)
        self.firewall_driver.prepare_instance_filter(instance)
        self._conn.createXML(xml, 0)
        self.firewall_driver.apply_instance_filter(instance)

        timer = utils.LoopingCall(f=None)

        def _wait_for_reboot():
            try:
                state = self.get_info(instance['name'])['state']
                db.instance_set_state(context.get_admin_context(),
                                      instance['id'], state)
                if state == power_state.RUNNING:
                    LOG.debug(_('instance %s: rebooted'), instance['name'])
                    timer.stop()
            except Exception, exn:
                LOG.exception(_('_wait_for_reboot failed: %s'), exn)
                db.instance_set_state(context.get_admin_context(),
                                      instance['id'],
                                      power_state.SHUTDOWN)
                timer.stop()

        timer.f = _wait_for_reboot
        return timer.start(interval=0.5, now=True)

    @exception.wrap_exception
    def pause(self, instance, callback):
        raise exception.ApiError("pause not supported for libvirt.")

    @exception.wrap_exception
    def unpause(self, instance, callback):
        raise exception.ApiError("unpause not supported for libvirt.")

    @exception.wrap_exception
    def suspend(self, instance, callback):
        raise exception.ApiError("suspend not supported for libvirt")

    @exception.wrap_exception
    def resume(self, instance, callback):
        raise exception.ApiError("resume not supported for libvirt")

    @exception.wrap_exception
    def rescue(self, instance, callback=None):
        self.destroy(instance, False)

        xml = self.to_xml(instance, rescue=True)
        rescue_images = {'image_id': FLAGS.rescue_image_id,
                         'kernel_id': FLAGS.rescue_kernel_id,
                         'ramdisk_id': FLAGS.rescue_ramdisk_id}
        self._create_image(instance, xml, '.rescue', rescue_images)
        self._conn.createXML(xml, 0)

        timer = utils.LoopingCall(f=None)

        def _wait_for_rescue():
            try:
                state = self.get_info(instance['name'])['state']
                db.instance_set_state(None, instance['id'], state)
                if state == power_state.RUNNING:
                    LOG.debug(_('instance %s: rescued'), instance['name'])
                    timer.stop()
            except Exception, exn:
                LOG.exception(_('_wait_for_rescue failed: %s'), exn)
                db.instance_set_state(None,
                                      instance['id'],
                                      power_state.SHUTDOWN)
                timer.stop()

        timer.f = _wait_for_rescue
        return timer.start(interval=0.5, now=True)

    @exception.wrap_exception
    def unrescue(self, instance, callback=None):
        # NOTE(vish): Because reboot destroys and recreates an instance using
        #             the normal xml file, we can just call reboot here
        self.reboot(instance)

    @exception.wrap_exception
    def spawn(self, instance):
        xml = self.to_xml(instance)
        db.instance_set_state(context.get_admin_context(),
                              instance['id'],
                              power_state.NOSTATE,
                              'launching')
        self.firewall_driver.setup_basic_filtering(instance)
        self.firewall_driver.prepare_instance_filter(instance)
        self._create_image(instance, xml)
        self._conn.createXML(xml, 0)
        LOG.debug(_("instance %s: is running"), instance['name'])
        self.firewall_driver.apply_instance_filter(instance)

        timer = utils.LoopingCall(f=None)

        def _wait_for_boot():
            try:
                state = self.get_info(instance['name'])['state']
                db.instance_set_state(context.get_admin_context(),
                                      instance['id'], state)
                if state == power_state.RUNNING:
                    LOG.debug(_('instance %s: booted'), instance['name'])
                    timer.stop()
            except:
                LOG.exception(_('instance %s: failed to boot'),
                              instance['name'])
                db.instance_set_state(context.get_admin_context(),
                                      instance['id'],
                                      power_state.SHUTDOWN)
                timer.stop()

        timer.f = _wait_for_boot
        return timer.start(interval=0.5, now=True)

    def _flush_xen_console(self, virsh_output):
        LOG.info(_('virsh said: %r'), virsh_output)
        virsh_output = virsh_output[0].strip()

        if virsh_output.startswith('/dev/'):
            LOG.info(_("cool, it's a device"))
            out, err = utils.execute('sudo', 'dd',
                                     "if=%s" % virsh_output,
                                     'iflag=nonblock',
                                     check_exit_code=False)
            return out
        else:
            return ''

    def _append_to_file(self, data, fpath):
        LOG.info(_('data: %(data)r, fpath: %(fpath)r') % locals())
        fp = open(fpath, 'a+')
        fp.write(data)
        return fpath

    def _dump_file(self, fpath):
        fp = open(fpath, 'r+')
        contents = fp.read()
        LOG.info(_('Contents of file %(fpath)s: %(contents)r') % locals())
        return contents

    @exception.wrap_exception
    def get_console_output(self, instance):
        console_log = os.path.join(FLAGS.instances_path, instance['name'],
                                   'console.log')

        utils.execute('sudo', 'chown', os.getuid(), console_log)

        if FLAGS.libvirt_type == 'xen':
            # Xen is special
            virsh_output = utils.execute('virsh', 'ttyconsole',
                                         instance['name'])
            data = self._flush_xen_console(virsh_output)
            fpath = self._append_to_file(data, console_log)
        else:
            fpath = console_log

        return self._dump_file(fpath)

    @exception.wrap_exception
    def get_ajax_console(self, instance):
        def get_open_port():
            start_port, end_port = FLAGS.ajaxterm_portrange.split("-")
            for i in xrange(0, 100):  # don't loop forever
                port = random.randint(int(start_port), int(end_port))
                # netcat will exit with 0 only if the port is in use,
                # so a nonzero return value implies it is unused
                cmd = 'netcat', '0.0.0.0', port, '-w', '1'
                try:
                    stdout, stderr = utils.execute(*cmd, process_input='')
                except exception.ProcessExecutionError:
                    return port
            raise Exception(_('Unable to find an open port'))

        def get_pty_for_instance(instance_name):
            virt_dom = self._conn.lookupByName(instance_name)
            xml = virt_dom.XMLDesc(0)
            dom = minidom.parseString(xml)

            for serial in dom.getElementsByTagName('serial'):
                if serial.getAttribute('type') == 'pty':
                    source = serial.getElementsByTagName('source')[0]
                    return source.getAttribute('path')

        port = get_open_port()
        token = str(uuid.uuid4())
        host = instance['host']

        ajaxterm_cmd = 'sudo socat - %s' \
                       % get_pty_for_instance(instance['name'])

        cmd = '%s/tools/ajaxterm/ajaxterm.py --command "%s" -t %s -p %s' \
              % (utils.novadir(), ajaxterm_cmd, token, port)

        subprocess.Popen(cmd, shell=True)
        return {'token': token, 'host': host, 'port': port}

    _image_sems = {}

    @staticmethod
    def _cache_image(fn, target, fname, cow=False, *args, **kwargs):
        """Wrapper for a method that creates an image that caches the image.

        This wrapper will save the image into a common store and create a
        copy for use by the hypervisor.

        The underlying method should specify a kwarg of target representing
        where the image will be saved.

        fname is used as the filename of the base image.  The filename needs
        to be unique to a given image.

        If cow is True, it will make a CoW image instead of a copy.
        """
        if not os.path.exists(target):
            base_dir = os.path.join(FLAGS.instances_path, '_base')
            if not os.path.exists(base_dir):
                os.mkdir(base_dir)
            base = os.path.join(base_dir, fname)

            @utils.synchronized(fname)
            def call_if_not_exists(base, fn, *args, **kwargs):
                if not os.path.exists(base):
                    fn(target=base, *args, **kwargs)

            call_if_not_exists(base, fn, *args, **kwargs)

            if cow:
                utils.execute('qemu-img', 'create', '-f', 'qcow2', '-o',
                              'cluster_size=2M,backing_file=%s' % base,
                              target)
            else:
                utils.execute('cp', base, target)

    def _fetch_image(self, target, image_id, user, project, size=None):
        """Grab image and optionally attempt to resize it"""
        images.fetch(image_id, target, user, project)
        if size:
            disk.extend(target, size)

    def _create_local(self, target, local_gb):
        """Create a blank image of specified size"""
        utils.execute('truncate', target, '-s', "%dG" % local_gb)
        # TODO(vish): should we format disk by default?

    def _create_image(self, inst, libvirt_xml, suffix='', disk_images=None):
        # syntactic nicety
        def basepath(fname='', suffix=suffix):
            return os.path.join(FLAGS.instances_path,
                                inst['name'],
                                fname + suffix)

        # ensure directories exist and are writable
        utils.execute('mkdir', '-p', basepath(suffix=''))

        LOG.info(_('instance %s: Creating image'), inst['name'])
        f = open(basepath('libvirt.xml'), 'w')
        f.write(libvirt_xml)
        f.close()

        # NOTE(vish): No need add the suffix to console.log
        os.close(os.open(basepath('console.log', ''),
                         os.O_CREAT | os.O_WRONLY, 0660))

        user = manager.AuthManager().get_user(inst['user_id'])
        project = manager.AuthManager().get_project(inst['project_id'])

        if not disk_images:
            disk_images = {'image_id': inst['image_id'],
                           'kernel_id': inst['kernel_id'],
                           'ramdisk_id': inst['ramdisk_id']}

        if disk_images['kernel_id']:
            fname = '%08x' % int(disk_images['kernel_id'])
            self._cache_image(fn=self._fetch_image,
                              target=basepath('kernel'),
                              fname=fname,
                              image_id=disk_images['kernel_id'],
                              user=user,
                              project=project)
            if disk_images['ramdisk_id']:
                fname = '%08x' % int(disk_images['ramdisk_id'])
                self._cache_image(fn=self._fetch_image,
                                  target=basepath('ramdisk'),
                                  fname=fname,
                                  image_id=disk_images['ramdisk_id'],
                                  user=user,
                                  project=project)

        root_fname = '%08x' % int(disk_images['image_id'])
        size = FLAGS.minimum_root_size
        if inst['instance_type'] == 'm1.tiny' or suffix == '.rescue':
            size = None
            root_fname += "_sm"

        self._cache_image(fn=self._fetch_image,
                          target=basepath('disk'),
                          fname=root_fname,
                          cow=FLAGS.use_cow_images,
                          image_id=disk_images['image_id'],
                          user=user,
                          project=project,
                          size=size)
        type_data = instance_types.get_instance_type(inst['instance_type'])

        if type_data['local_gb']:
            self._cache_image(fn=self._create_local,
                              target=basepath('disk.local'),
                              fname="local_%s" % type_data['local_gb'],
                              cow=FLAGS.use_cow_images,
                              local_gb=type_data['local_gb'])

        # For now, we assume that if we're not using a kernel, we're using a
        # partitioned disk image where the target partition is the first
        # partition
        target_partition = None
        if not inst['kernel_id']:
            target_partition = "1"

        key = str(inst['key_data'])
        net = None
        network_ref = db.network_get_by_instance(context.get_admin_context(),
                                                 inst['id'])
        if network_ref['injected']:
            admin_context = context.get_admin_context()
            address = db.instance_get_fixed_address(admin_context, inst['id'])
            address_v6 = None
            if FLAGS.use_ipv6:
                address_v6 = db.instance_get_fixed_address_v6(admin_context,
                                                              inst['id'])

            interfaces_info = {'address': address,
                               'netmask': network_ref['netmask'],
                               'gateway': network_ref['gateway'],
                               'broadcast': network_ref['broadcast'],
                               'dns': network_ref['dns'],
                               'address_v6': address_v6,
                               'gateway_v6': network_ref['gateway_v6'],
                               'netmask_v6': network_ref['netmask_v6'],
                               'use_ipv6': FLAGS.use_ipv6}

            net = str(Template(self.interfaces_xml,
                                searchList=[interfaces_info]))
        if key or net:
            inst_name = inst['name']
            img_id = inst.image_id
            if key:
                LOG.info(_('instance %(inst_name)s: injecting key into'
                        ' image %(img_id)s') % locals())
            if net:
                LOG.info(_('instance %(inst_name)s: injecting net into'
                        ' image %(img_id)s') % locals())
            try:
                disk.inject_data(basepath('disk'), key, net,
                                 partition=target_partition,
                                 nbd=FLAGS.use_cow_images)
            except Exception as e:
                # This could be a windows image, or a vmdk format disk
                LOG.warn(_('instance %(inst_name)s: ignoring error injecting'
                        ' data into image %(img_id)s (%(e)s)') % locals())

        if FLAGS.libvirt_type == 'uml':
            utils.execute('sudo', 'chown', 'root', basepath('disk'))

    def to_xml(self, instance, rescue=False):
        # TODO(termie): cache?
        LOG.debug(_('instance %s: starting toXML method'), instance['name'])
        network = db.network_get_by_instance(context.get_admin_context(),
                                             instance['id'])
        # FIXME(vish): stick this in db
        instance_type = instance['instance_type']
        # instance_type = test.INSTANCE_TYPES[instance_type]
        instance_type = instance_types.get_instance_type(instance_type)
        ip_address = db.instance_get_fixed_address(context.get_admin_context(),
                                                   instance['id'])
        # Assume that the gateway also acts as the dhcp server.
        dhcp_server = network['gateway']
        gateway_v6 = network['gateway_v6']

        if FLAGS.allow_project_net_traffic:
            if FLAGS.use_ipv6:
                net, mask = _get_net_and_mask(network['cidr'])
                net_v6, prefixlen_v6 = _get_net_and_prefixlen(
                                           network['cidr_v6'])
                extra_params = ("<parameter name=\"PROJNET\" "
                            "value=\"%s\" />\n"
                            "<parameter name=\"PROJMASK\" "
                            "value=\"%s\" />\n"
                            "<parameter name=\"PROJNETV6\" "
                            "value=\"%s\" />\n"
                            "<parameter name=\"PROJMASKV6\" "
                            "value=\"%s\" />\n") % \
                              (net, mask, net_v6, prefixlen_v6)
            else:
                net, mask = _get_net_and_mask(network['cidr'])
                extra_params = ("<parameter name=\"PROJNET\" "
                            "value=\"%s\" />\n"
                            "<parameter name=\"PROJMASK\" "
                            "value=\"%s\" />\n") % \
                              (net, mask)
        else:
            extra_params = "\n"
        if FLAGS.use_cow_images:
            driver_type = 'qcow2'
        else:
            driver_type = 'raw'

        xml_info = {'type': FLAGS.libvirt_type,
                    'name': instance['name'],
                    'basepath': os.path.join(FLAGS.instances_path,
                                             instance['name']),
                    'memory_kb': instance_type['memory_mb'] * 1024,
                    'vcpus': instance_type['vcpus'],
                    'bridge_name': network['bridge'],
                    'mac_address': instance['mac_address'],
                    'ip_address': ip_address,
                    'dhcp_server': dhcp_server,
                    'extra_params': extra_params,
                    'rescue': rescue,
                    'local': instance_type['local_gb'],
                    'driver_type': driver_type}

        if gateway_v6:
            xml_info['gateway_v6'] = gateway_v6 + "/128"
        if not rescue:
            if instance['kernel_id']:
                xml_info['kernel'] = xml_info['basepath'] + "/kernel"

            if instance['ramdisk_id']:
                xml_info['ramdisk'] = xml_info['basepath'] + "/ramdisk"

            xml_info['disk'] = xml_info['basepath'] + "/disk"

        xml = str(Template(self.libvirt_xml, searchList=[xml_info]))
        LOG.debug(_('instance %s: finished toXML method'),
                        instance['name'])

        return xml

    def get_info(self, instance_name):
        try:
            virt_dom = self._conn.lookupByName(instance_name)
        except:
            raise exception.NotFound(_("Instance %s not found")
                                     % instance_name)
        (state, max_mem, mem, num_cpu, cpu_time) = virt_dom.info()
        return {'state': state,
                'max_mem': max_mem,
                'mem': mem,
                'num_cpu': num_cpu,
                'cpu_time': cpu_time}

    def get_diagnostics(self, instance_name):
        raise exception.ApiError(_("diagnostics are not supported "
                                   "for libvirt"))

    def get_disks(self, instance_name):
        """
        Note that this function takes an instance name, not an Instance, so
        that it can be called by monitor.

        Returns a list of all block devices for this domain.
        """
        domain = self._conn.lookupByName(instance_name)
        # TODO(devcamcar): Replace libxml2 with etree.
        xml = domain.XMLDesc(0)
        doc = None

        try:
            doc = libxml2.parseDoc(xml)
        except:
            return []

        ctx = doc.xpathNewContext()
        disks = []

        try:
            ret = ctx.xpathEval('/domain/devices/disk')

            for node in ret:
                devdst = None

                for child in node.children:
                    if child.name == 'target':
                        devdst = child.prop('dev')

                if devdst == None:
                    continue

                disks.append(devdst)
        finally:
            if ctx != None:
                ctx.xpathFreeContext()
            if doc != None:
                doc.freeDoc()

        return disks

    def get_interfaces(self, instance_name):
        """
        Note that this function takes an instance name, not an Instance, so
        that it can be called by monitor.

        Returns a list of all network interfaces for this instance.
        """
        domain = self._conn.lookupByName(instance_name)
        # TODO(devcamcar): Replace libxml2 with etree.
        xml = domain.XMLDesc(0)
        doc = None

        try:
            doc = libxml2.parseDoc(xml)
        except:
            return []

        ctx = doc.xpathNewContext()
        interfaces = []

        try:
            ret = ctx.xpathEval('/domain/devices/interface')

            for node in ret:
                devdst = None

                for child in node.children:
                    if child.name == 'target':
                        devdst = child.prop('dev')

                if devdst == None:
                    continue

                interfaces.append(devdst)
        finally:
            if ctx != None:
                ctx.xpathFreeContext()
            if doc != None:
                doc.freeDoc()

        return interfaces

    def get_vcpu_total(self):
        """Get vcpu number of physical computer.

        :returns: the number of cpu core.

        """

        # On certain platforms, this will raise a NotImplementedError.
        try:
            return multiprocessing.cpu_count()
        except NotImplementedError:
            LOG.warn(_("Cannot get the number of cpu, because this "
                       "function is not implemented for this platform. "
                       "This error can be safely ignored for now."))
            return 0

    def get_memory_mb_total(self):
        """Get the total memory size(MB) of physical computer.

        :returns: the total amount of memory(MB).

        """

        if sys.platform.upper() != 'LINUX2':
            return 0

        meminfo = open('/proc/meminfo').read().split()
        idx = meminfo.index('MemTotal:')
        # transforming kb to mb.
        return int(meminfo[idx + 1]) / 1024

    def get_local_gb_total(self):
        """Get the total hdd size(GB) of physical computer.

        :returns:
            The total amount of HDD(GB).
            Note that this value shows a partition where
            NOVA-INST-DIR/instances mounts.

        """

        hddinfo = os.statvfs(FLAGS.instances_path)
        return hddinfo.f_frsize * hddinfo.f_blocks / 1024 / 1024 / 1024

    def get_vcpu_used(self):
        """ Get vcpu usage number of physical computer.

        :returns: The total number of vcpu that currently used.

        """

        total = 0
        for dom_id in self._conn.listDomainsID():
            dom = self._conn.lookupByID(dom_id)
            total += len(dom.vcpus()[1])
        return total

    def get_memory_mb_used(self):
        """Get the free memory size(MB) of physical computer.

        :returns: the total usage of memory(MB).

        """

        if sys.platform.upper() != 'LINUX2':
            return 0

        m = open('/proc/meminfo').read().split()
        idx1 = m.index('MemFree:')
        idx2 = m.index('Buffers:')
        idx3 = m.index('Cached:')
        avail = (int(m[idx1 + 1]) + int(m[idx2 + 1]) + int(m[idx3 + 1])) / 1024
        return  self.get_memory_mb_total() - avail

    def get_local_gb_used(self):
        """Get the free hdd size(GB) of physical computer.

        :returns:
           The total usage of HDD(GB).
           Note that this value shows a partition where
           NOVA-INST-DIR/instances mounts.

        """

        hddinfo = os.statvfs(FLAGS.instances_path)
        avail = hddinfo.f_frsize * hddinfo.f_bavail / 1024 / 1024 / 1024
        return self.get_local_gb_total() - avail

    def get_hypervisor_type(self):
        """Get hypervisor type.

        :returns: hypervisor type (ex. qemu)

        """

        return self._conn.getType()

    def get_hypervisor_version(self):
        """Get hypervisor version.

        :returns: hypervisor version (ex. 12003)

        """

        return self._conn.getVersion()

    def get_cpu_info(self):
        """Get cpuinfo information.

        Obtains cpu feature from virConnect.getCapabilities,
        and returns as a json string.

        :return: see above description

        """

        xml = self._conn.getCapabilities()
        xml = libxml2.parseDoc(xml)
        nodes = xml.xpathEval('//host/cpu')
        if len(nodes) != 1:
            raise exception.Invalid(_("Invalid xml. '<cpu>' must be 1,"
                                      "but %d\n") % len(nodes)
                                      + xml.serialize())

        cpu_info = dict()

        arch_nodes = xml.xpathEval('//host/cpu/arch')
        if arch_nodes:
            cpu_info['arch'] = arch_nodes[0].getContent()

        model_nodes = xml.xpathEval('//host/cpu/model')
        if model_nodes:
            cpu_info['model'] = model_nodes[0].getContent()

        vendor_nodes = xml.xpathEval('//host/cpu/vendor')
        if vendor_nodes:
            cpu_info['vendor'] = vendor_nodes[0].getContent()

        topology_nodes = xml.xpathEval('//host/cpu/topology')
        topology = dict()
        if topology_nodes:
            topology_node = topology_nodes[0].get_properties()
            while topology_node:
                name = topology_node.get_name()
                topology[name] = topology_node.getContent()
                topology_node = topology_node.get_next()

            keys = ['cores', 'sockets', 'threads']
            tkeys = topology.keys()
            if set(tkeys) != set(keys):
                ks = ', '.join(keys)
                raise exception.Invalid(_("Invalid xml: topology"
                                          "(%(topology)s) must have "
                                          "%(ks)s") % locals())

        feature_nodes = xml.xpathEval('//host/cpu/feature')
        features = list()
        for nodes in feature_nodes:
            features.append(nodes.get_properties().getContent())

        cpu_info['topology'] = topology
        cpu_info['features'] = features
        return utils.dumps(cpu_info)

    def block_stats(self, instance_name, disk):
        """
        Note that this function takes an instance name, not an Instance, so
        that it can be called by monitor.
        """
        domain = self._conn.lookupByName(instance_name)
        return domain.blockStats(disk)

    def interface_stats(self, instance_name, interface):
        """
        Note that this function takes an instance name, not an Instance, so
        that it can be called by monitor.
        """
        domain = self._conn.lookupByName(instance_name)
        return domain.interfaceStats(interface)

    def get_console_pool_info(self, console_type):
        #TODO(mdragon): console proxy should be implemented for libvirt,
        #               in case someone wants to use it with kvm or
        #               such. For now return fake data.
        return  {'address': '127.0.0.1',
                 'username': 'fakeuser',
                 'password': 'fakepassword'}

    def refresh_security_group_rules(self, security_group_id):
        self.firewall_driver.refresh_security_group_rules(security_group_id)

    def refresh_security_group_members(self, security_group_id):
        self.firewall_driver.refresh_security_group_members(security_group_id)

    def update_available_resource(self, ctxt, host):
        """Updates compute manager resource info on ComputeNode table.

        This method is called when nova-coompute launches, and
        whenever admin executes "nova-manage service update_resource".

        :param ctxt: security context
        :param host: hostname that compute manager is currently running

        """

        try:
            service_ref = db.service_get_all_compute_by_host(ctxt, host)[0]
        except exception.NotFound:
            raise exception.Invalid(_("Cannot update compute manager "
                                      "specific info, because no service "
                                      "record was found."))

        # Updating host information
        dic = {'vcpus': self.get_vcpu_total(),
               'memory_mb': self.get_memory_mb_total(),
               'local_gb': self.get_local_gb_total(),
               'vcpus_used': self.get_vcpu_used(),
               'memory_mb_used': self.get_memory_mb_used(),
               'local_gb_used': self.get_local_gb_used(),
               'hypervisor_type': self.get_hypervisor_type(),
               'hypervisor_version': self.get_hypervisor_version(),
               'cpu_info': self.get_cpu_info()}

        compute_node_ref = service_ref['compute_node']
        if not compute_node_ref:
            LOG.info(_('Compute_service record created for %s ') % host)
            dic['service_id'] = service_ref['id']
            db.compute_node_create(ctxt, dic)
        else:
            LOG.info(_('Compute_service record updated for %s ') % host)
            db.compute_node_update(ctxt, compute_node_ref[0]['id'], dic)

    def compare_cpu(self, cpu_info):
        """Checks the host cpu is compatible to a cpu given by xml.

        "xml" must be a part of libvirt.openReadonly().getCapabilities().
        return values follows by virCPUCompareResult.
        if 0 > return value, do live migration.
        'http://libvirt.org/html/libvirt-libvirt.html#virCPUCompareResult'

        :param cpu_info: json string that shows cpu feature(see get_cpu_info())
        :returns:
            None. if given cpu info is not compatible to this server,
            raise exception.

        """

        LOG.info(_('Instance launched has CPU info:\n%s') % cpu_info)
        dic = utils.loads(cpu_info)
        xml = str(Template(self.cpuinfo_xml, searchList=dic))
        LOG.info(_('to xml...\n:%s ' % xml))

        u = "http://libvirt.org/html/libvirt-libvirt.html#virCPUCompareResult"
        m = _("CPU doesn't have compatibility.\n\n%(ret)s\n\nRefer to %(u)s")
        # unknown character exists in xml, then libvirt complains
        try:
            ret = self._conn.compareCPU(xml, 0)
        except libvirt.libvirtError, e:
            ret = e.message
            LOG.error(m % locals())
            raise

        if ret <= 0:
            raise exception.Invalid(m % locals())

        return

    def ensure_filtering_rules_for_instance(self, instance_ref):
        """Setting up filtering rules and waiting for its completion.

        To migrate an instance, filtering rules to hypervisors
        and firewalls are inevitable on destination host.
        ( Waiting only for filterling rules to hypervisor,
        since filtering rules to firewall rules can be set faster).

        Concretely, the below method must be called.
        - setup_basic_filtering (for nova-basic, etc.)
        - prepare_instance_filter(for nova-instance-instance-xxx, etc.)

        to_xml may have to be called since it defines PROJNET, PROJMASK.
        but libvirt migrates those value through migrateToURI(),
        so , no need to be called.

        Don't use thread for this method since migration should
        not be started when setting-up filtering rules operations
        are not completed.

        :params instance_ref: nova.db.sqlalchemy.models.Instance object

        """

        # If any instances never launch at destination host,
        # basic-filtering must be set here.
        self.firewall_driver.setup_basic_filtering(instance_ref)
        # setting up n)ova-instance-instance-xx mainly.
        self.firewall_driver.prepare_instance_filter(instance_ref)

        # wait for completion
        timeout_count = range(FLAGS.live_migration_retry_count)
        while timeout_count:
            try:
                filter_name = 'nova-instance-%s' % instance_ref.name
                self._conn.nwfilterLookupByName(filter_name)
                break
            except libvirt.libvirtError:
                timeout_count.pop()
                if len(timeout_count) == 0:
                    ec2_id = instance_ref['hostname']
                    iname = instance_ref.name
                    msg = _('Timeout migrating for %(ec2_id)s(%(iname)s)')
                    raise exception.Error(msg % locals())
                time.sleep(1)

    def live_migration(self, ctxt, instance_ref, dest,
                       post_method, recover_method):
        """Spawning live_migration operation for distributing high-load.

        :params ctxt: security context
        :params instance_ref:
            nova.db.sqlalchemy.models.Instance object
            instance object that is migrated.
        :params dest: destination host
        :params post_method:
            post operation method.
            expected nova.compute.manager.post_live_migration.
        :params recover_method:
            recovery method when any exception occurs.
            expected nova.compute.manager.recover_live_migration.

        """

        greenthread.spawn(self._live_migration, ctxt, instance_ref, dest,
                          post_method, recover_method)

    def _live_migration(self, ctxt, instance_ref, dest,
                        post_method, recover_method):
        """Do live migration.

        :params ctxt: security context
        :params instance_ref:
            nova.db.sqlalchemy.models.Instance object
            instance object that is migrated.
        :params dest: destination host
        :params post_method:
            post operation method.
            expected nova.compute.manager.post_live_migration.
        :params recover_method:
            recovery method when any exception occurs.
            expected nova.compute.manager.recover_live_migration.

        """

        # Do live migration.
        try:
            flaglist = FLAGS.live_migration_flag.split(',')
            flagvals = [getattr(libvirt, x.strip()) for x in flaglist]
            logical_sum = reduce(lambda x, y: x | y, flagvals)

            if self.read_only:
                tmpconn = self._connect(self.libvirt_uri, False)
                dom = tmpconn.lookupByName(instance_ref.name)
                dom.migrateToURI(FLAGS.live_migration_uri % dest,
                                 logical_sum,
                                 None,
                                 FLAGS.live_migration_bandwidth)
                tmpconn.close()
            else:
                dom = self._conn.lookupByName(instance_ref.name)
                dom.migrateToURI(FLAGS.live_migration_uri % dest,
                                 logical_sum,
                                 None,
                                 FLAGS.live_migration_bandwidth)

        except Exception:
            recover_method(ctxt, instance_ref)
            raise

        # Waiting for completion of live_migration.
        timer = utils.LoopingCall(f=None)

        def wait_for_live_migration():
            """waiting for live migration completion"""
            try:
                self.get_info(instance_ref.name)['state']
            except exception.NotFound:
                timer.stop()
                post_method(ctxt, instance_ref, dest)

        timer.f = wait_for_live_migration
        timer.start(interval=0.5, now=True)

    def unfilter_instance(self, instance_ref):
        """See comments of same method in firewall_driver."""
        self.firewall_driver.unfilter_instance(instance_ref)


class FirewallDriver(object):
    def prepare_instance_filter(self, instance):
        """Prepare filters for the instance.

        At this point, the instance isn't running yet."""
        raise NotImplementedError()

    def unfilter_instance(self, instance):
        """Stop filtering instance"""
        raise NotImplementedError()

    def apply_instance_filter(self, instance):
        """Apply instance filter.

        Once this method returns, the instance should be firewalled
        appropriately. This method should as far as possible be a
        no-op. It's vastly preferred to get everything set up in
        prepare_instance_filter.
        """
        raise NotImplementedError()

    def refresh_security_group_rules(self, security_group_id):
        """Refresh security group rules from data store

        Gets called when a rule has been added to or removed from
        the security group."""
        raise NotImplementedError()

    def refresh_security_group_members(self, security_group_id):
        """Refresh security group members from data store

        Gets called when an instance gets added to or removed from
        the security group."""
        raise NotImplementedError()

    def setup_basic_filtering(self, instance):
        """Create rules to block spoofing and allow dhcp.

        This gets called when spawning an instance, before
        :method:`prepare_instance_filter`.

        """
        raise NotImplementedError()

    def _gateway_v6_for_instance(self, instance):
        network = db.network_get_by_instance(context.get_admin_context(),
                                             instance['id'])
        return network['gateway_v6']


class NWFilterFirewall(FirewallDriver):
    """
    This class implements a network filtering mechanism versatile
    enough for EC2 style Security Group filtering by leveraging
    libvirt's nwfilter.

    First, all instances get a filter ("nova-base-filter") applied.
    This filter provides some basic security such as protection against
    MAC spoofing, IP spoofing, and ARP spoofing.

    This filter drops all incoming ipv4 and ipv6 connections.
    Outgoing connections are never blocked.

    Second, every security group maps to a nwfilter filter(*).
    NWFilters can be updated at runtime and changes are applied
    immediately, so changes to security groups can be applied at
    runtime (as mandated by the spec).

    Security group rules are named "nova-secgroup-<id>" where <id>
    is the internal id of the security group. They're applied only on
    hosts that have instances in the security group in question.

    Updates to security groups are done by updating the data model
    (in response to API calls) followed by a request sent to all
    the nodes with instances in the security group to refresh the
    security group.

    Each instance has its own NWFilter, which references the above
    mentioned security group NWFilters. This was done because
    interfaces can only reference one filter while filters can
    reference multiple other filters. This has the added benefit of
    actually being able to add and remove security groups from an
    instance at run time. This functionality is not exposed anywhere,
    though.

    Outstanding questions:

    The name is unique, so would there be any good reason to sync
    the uuid across the nodes (by assigning it from the datamodel)?


    (*) This sentence brought to you by the redundancy department of
        redundancy.

    """

    def __init__(self, get_connection, **kwargs):
        self._libvirt_get_connection = get_connection
        self.static_filters_configured = False
        self.handle_security_groups = False

    def apply_instance_filter(self, instance):
        """No-op. Everything is done in prepare_instance_filter"""
        pass

    def _get_connection(self):
        return self._libvirt_get_connection()
    _conn = property(_get_connection)

    def nova_dhcp_filter(self):
        """The standard allow-dhcp-server filter is an <ip> one, so it uses
           ebtables to allow traffic through. Without a corresponding rule in
           iptables, it'll get blocked anyway."""

        return '''<filter name='nova-allow-dhcp-server' chain='ipv4'>
                    <uuid>891e4787-e5c0-d59b-cbd6-41bc3c6b36fc</uuid>
                    <rule action='accept' direction='out'
                          priority='100'>
                      <udp srcipaddr='0.0.0.0'
                           dstipaddr='255.255.255.255'
                           srcportstart='68'
                           dstportstart='67'/>
                    </rule>
                    <rule action='accept' direction='in'
                          priority='100'>
                      <udp srcipaddr='$DHCPSERVER'
                           srcportstart='67'
                           dstportstart='68'/>
                    </rule>
                  </filter>'''

    def nova_ra_filter(self):
        return '''<filter name='nova-allow-ra-server' chain='root'>
                            <uuid>d707fa71-4fb5-4b27-9ab7-ba5ca19c8804</uuid>
                              <rule action='accept' direction='inout'
                                    priority='100'>
                                <icmpv6 srcipaddr='$RASERVER'/>
                              </rule>
                            </filter>'''

    def setup_basic_filtering(self, instance):
        """Set up basic filtering (MAC, IP, and ARP spoofing protection)"""
        logging.info('called setup_basic_filtering in nwfilter')

        if self.handle_security_groups:
            # No point in setting up a filter set that we'll be overriding
            # anyway.
            return

        logging.info('ensuring static filters')
        self._ensure_static_filters()

        instance_filter_name = self._instance_filter_name(instance)
        self._define_filter(self._filter_container(instance_filter_name,
                                                   ['nova-base']))

    def _ensure_static_filters(self):
        if self.static_filters_configured:
            return

        self._define_filter(self._filter_container('nova-base',
                                                   ['no-mac-spoofing',
                                                    'no-ip-spoofing',
                                                    'no-arp-spoofing',
                                                    'allow-dhcp-server']))
        self._define_filter(self.nova_base_ipv4_filter)
        self._define_filter(self.nova_base_ipv6_filter)
        self._define_filter(self.nova_dhcp_filter)
        self._define_filter(self.nova_ra_filter)
        self._define_filter(self.nova_vpn_filter)
        if FLAGS.allow_project_net_traffic:
            self._define_filter(self.nova_project_filter)
            if FLAGS.use_ipv6:
                self._define_filter(self.nova_project_filter_v6)

        self.static_filters_configured = True

    def _filter_container(self, name, filters):
        xml = '''<filter name='%s' chain='root'>%s</filter>''' % (
                 name,
                 ''.join(["<filterref filter='%s'/>" % (f,) for f in filters]))
        return xml

    nova_vpn_filter = '''<filter name='nova-vpn' chain='root'>
                           <uuid>2086015e-cf03-11df-8c5d-080027c27973</uuid>
                           <filterref filter='allow-dhcp-server'/>
                           <filterref filter='nova-allow-dhcp-server'/>
                           <filterref filter='nova-base-ipv4'/>
                           <filterref filter='nova-base-ipv6'/>
                         </filter>'''

    def nova_base_ipv4_filter(self):
        retval = "<filter name='nova-base-ipv4' chain='ipv4'>"
        for protocol in ['tcp', 'udp', 'icmp']:
            for direction, action, priority in [('out', 'accept', 399),
                                                ('in', 'drop', 400)]:
                retval += """<rule action='%s' direction='%s' priority='%d'>
                               <%s />
                             </rule>""" % (action, direction,
                                              priority, protocol)
        retval += '</filter>'
        return retval

    def nova_base_ipv6_filter(self):
        retval = "<filter name='nova-base-ipv6' chain='ipv6'>"
        for protocol in ['tcp-ipv6', 'udp-ipv6', 'icmpv6']:
            for direction, action, priority in [('out', 'accept', 399),
                                                ('in', 'drop', 400)]:
                retval += """<rule action='%s' direction='%s' priority='%d'>
                               <%s />
                             </rule>""" % (action, direction,
                                              priority, protocol)
        retval += '</filter>'
        return retval

    def nova_project_filter(self):
        retval = "<filter name='nova-project' chain='ipv4'>"
        for protocol in ['tcp', 'udp', 'icmp']:
            retval += """<rule action='accept' direction='in' priority='200'>
                           <%s srcipaddr='$PROJNET' srcipmask='$PROJMASK' />
                         </rule>""" % protocol
        retval += '</filter>'
        return retval

    def nova_project_filter_v6(self):
        retval = "<filter name='nova-project-v6' chain='ipv6'>"
        for protocol in ['tcp-ipv6', 'udp-ipv6', 'icmpv6']:
            retval += """<rule action='accept' direction='inout'
                                                   priority='200'>
                           <%s srcipaddr='$PROJNETV6'
                               srcipmask='$PROJMASKV6' />
                         </rule>""" % (protocol)
        retval += '</filter>'
        return retval

    def _define_filter(self, xml):
        if callable(xml):
            xml = xml()
        # execute in a native thread and block current greenthread until done
        tpool.execute(self._conn.nwfilterDefineXML, xml)

    def unfilter_instance(self, instance):
        # Nothing to do
        pass

    def prepare_instance_filter(self, instance):
        """
        Creates an NWFilter for the given instance. In the process,
        it makes sure the filters for the security groups as well as
        the base filter are all in place.
        """
        if instance['image_id'] == FLAGS.vpn_image_id:
            base_filter = 'nova-vpn'
        else:
            base_filter = 'nova-base'

        instance_filter_name = self._instance_filter_name(instance)
        instance_secgroup_filter_name = '%s-secgroup' % (instance_filter_name,)
        instance_filter_children = [base_filter, instance_secgroup_filter_name]
        instance_secgroup_filter_children = ['nova-base-ipv4',
                                             'nova-base-ipv6',
                                             'nova-allow-dhcp-server']
        if FLAGS.use_ipv6:
            gateway_v6 = self._gateway_v6_for_instance(instance)
            if gateway_v6:
                instance_secgroup_filter_children += ['nova-allow-ra-server']

        ctxt = context.get_admin_context()

        if FLAGS.allow_project_net_traffic:
            instance_filter_children += ['nova-project']
            if FLAGS.use_ipv6:
                instance_filter_children += ['nova-project-v6']

        for security_group in db.security_group_get_by_instance(ctxt,
                                                               instance['id']):

            self.refresh_security_group_rules(security_group['id'])

            instance_secgroup_filter_children += [('nova-secgroup-%s' %
                                                         security_group['id'])]

        self._define_filter(
                    self._filter_container(instance_secgroup_filter_name,
                                           instance_secgroup_filter_children))

        self._define_filter(
                    self._filter_container(instance_filter_name,
                                           instance_filter_children))

        return

    def refresh_security_group_rules(self, security_group_id):
        return self._define_filter(
                   self.security_group_to_nwfilter_xml(security_group_id))

    def security_group_to_nwfilter_xml(self, security_group_id):
        security_group = db.security_group_get(context.get_admin_context(),
                                               security_group_id)
        rule_xml = ""
        v6protocol = {'tcp': 'tcp-ipv6', 'udp': 'udp-ipv6', 'icmp': 'icmpv6'}
        for rule in security_group.rules:
            rule_xml += "<rule action='accept' direction='in' priority='300'>"
            if rule.cidr:
                version = _get_ip_version(rule.cidr)
                if(FLAGS.use_ipv6 and version == 6):
                    net, prefixlen = _get_net_and_prefixlen(rule.cidr)
                    rule_xml += "<%s srcipaddr='%s' srcipmask='%s' " % \
                                (v6protocol[rule.protocol], net, prefixlen)
                else:
                    net, mask = _get_net_and_mask(rule.cidr)
                    rule_xml += "<%s srcipaddr='%s' srcipmask='%s' " % \
                                (rule.protocol, net, mask)
                if rule.protocol in ['tcp', 'udp']:
                    rule_xml += "dstportstart='%s' dstportend='%s' " % \
                                (rule.from_port, rule.to_port)
                elif rule.protocol == 'icmp':
                    LOG.info('rule.protocol: %r, rule.from_port: %r, '
                             'rule.to_port: %r', rule.protocol,
                             rule.from_port, rule.to_port)
                    if rule.from_port != -1:
                        rule_xml += "type='%s' " % rule.from_port
                    if rule.to_port != -1:
                        rule_xml += "code='%s' " % rule.to_port

                rule_xml += '/>\n'
            rule_xml += "</rule>\n"
        xml = "<filter name='nova-secgroup-%s' " % security_group_id
        if(FLAGS.use_ipv6):
            xml += "chain='root'>%s</filter>" % rule_xml
        else:
            xml += "chain='ipv4'>%s</filter>" % rule_xml
        return xml

    def _instance_filter_name(self, instance):
        return 'nova-instance-%s' % instance['name']


class IptablesFirewallDriver(FirewallDriver):
    def __init__(self, execute=None, **kwargs):
        from nova.network import linux_net
        self.iptables = linux_net.iptables_manager
        self.instances = {}
        self.nwfilter = NWFilterFirewall(kwargs['get_connection'])

        self.iptables.ipv4['filter'].add_chain('sg-fallback')
        self.iptables.ipv4['filter'].add_rule('sg-fallback', '-j DROP')
        self.iptables.ipv6['filter'].add_chain('sg-fallback')
        self.iptables.ipv6['filter'].add_rule('sg-fallback', '-j DROP')

    def setup_basic_filtering(self, instance):
        """Use NWFilter from libvirt for this."""
        return self.nwfilter.setup_basic_filtering(instance)

    def apply_instance_filter(self, instance):
        """No-op. Everything is done in prepare_instance_filter"""
        pass

    def unfilter_instance(self, instance):
        if self.instances.pop(instance['id'], None):
            self.remove_filters_for_instance(instance)
            self.iptables.apply()
        else:
            LOG.info(_('Attempted to unfilter instance %s which is not '
                     'filtered'), instance['id'])

    def prepare_instance_filter(self, instance):
        self.instances[instance['id']] = instance
        self.add_filters_for_instance(instance)
        self.iptables.apply()

    def add_filters_for_instance(self, instance):
        chain_name = self._instance_chain_name(instance)

        self.iptables.ipv4['filter'].add_chain(chain_name)
        ipv4_address = self._ip_for_instance(instance)
        self.iptables.ipv4['filter'].add_rule('local',
                                              '-d %s -j $%s' %
                                              (ipv4_address, chain_name))

        if FLAGS.use_ipv6:
            self.iptables.ipv6['filter'].add_chain(chain_name)
            ipv6_address = self._ip_for_instance_v6(instance)
            self.iptables.ipv6['filter'].add_rule('local',
                                                  '-d %s -j $%s' %
                                                  (ipv6_address,
                                                   chain_name))

        ipv4_rules, ipv6_rules = self.instance_rules(instance)

        for rule in ipv4_rules:
            self.iptables.ipv4['filter'].add_rule(chain_name, rule)

        if FLAGS.use_ipv6:
            for rule in ipv6_rules:
                self.iptables.ipv6['filter'].add_rule(chain_name, rule)

    def remove_filters_for_instance(self, instance):
        chain_name = self._instance_chain_name(instance)

        self.iptables.ipv4['filter'].remove_chain(chain_name)
        if FLAGS.use_ipv6:
            self.iptables.ipv6['filter'].remove_chain(chain_name)

    def instance_rules(self, instance):
        ctxt = context.get_admin_context()

        ipv4_rules = []
        ipv6_rules = []

        # Always drop invalid packets
        ipv4_rules += ['-m state --state ' 'INVALID -j DROP']
        ipv6_rules += ['-m state --state ' 'INVALID -j DROP']

        # Allow established connections
        ipv4_rules += ['-m state --state ESTABLISHED,RELATED -j ACCEPT']
        ipv6_rules += ['-m state --state ESTABLISHED,RELATED -j ACCEPT']

        dhcp_server = self._dhcp_server_for_instance(instance)
        ipv4_rules += ['-s %s -p udp --sport 67 --dport 68 '
                       '-j ACCEPT' % (dhcp_server,)]

        #Allow project network traffic
        if FLAGS.allow_project_net_traffic:
            cidr = self._project_cidr_for_instance(instance)
            ipv4_rules += ['-s %s -j ACCEPT' % (cidr,)]

        # We wrap these in FLAGS.use_ipv6 because they might cause
        # a DB lookup. The other ones are just list operations, so
        # they're not worth the clutter.
        if FLAGS.use_ipv6:
            # Allow RA responses
            gateway_v6 = self._gateway_v6_for_instance(instance)
            if gateway_v6:
                ipv6_rules += ['-s %s/128 -p icmpv6 -j ACCEPT' % (gateway_v6,)]

            #Allow project network traffic
            if FLAGS.allow_project_net_traffic:
                cidrv6 = self._project_cidrv6_for_instance(instance)
                ipv6_rules += ['-s %s -j ACCEPT' % (cidrv6,)]

        security_groups = db.security_group_get_by_instance(ctxt,
                                                            instance['id'])

        # then, security group chains and rules
        for security_group in security_groups:
            rules = db.security_group_rule_get_by_security_group(ctxt,
                                                          security_group['id'])

            for rule in rules:
                logging.info('%r', rule)

                if not rule.cidr:
                    # Eventually, a mechanism to grant access for security
                    # groups will turn up here. It'll use ipsets.
                    continue

                version = _get_ip_version(rule.cidr)
                if version == 4:
                    rules = ipv4_rules
                else:
                    rules = ipv6_rules

                protocol = rule.protocol
                if version == 6 and rule.protocol == 'icmp':
                    protocol = 'icmpv6'

                args = ['-p', protocol, '-s', rule.cidr]

                if rule.protocol in ['udp', 'tcp']:
                    if rule.from_port == rule.to_port:
                        args += ['--dport', '%s' % (rule.from_port,)]
                    else:
                        args += ['-m', 'multiport',
                                 '--dports', '%s:%s' % (rule.from_port,
                                                        rule.to_port)]
                elif rule.protocol == 'icmp':
                    icmp_type = rule.from_port
                    icmp_code = rule.to_port

                    if icmp_type == -1:
                        icmp_type_arg = None
                    else:
                        icmp_type_arg = '%s' % icmp_type
                        if not icmp_code == -1:
                            icmp_type_arg += '/%s' % icmp_code

                    if icmp_type_arg:
                        if version == 4:
                            args += ['-m', 'icmp', '--icmp-type',
                                     icmp_type_arg]
                        elif version == 6:
                            args += ['-m', 'icmp6', '--icmpv6-type',
                                     icmp_type_arg]

                args += ['-j ACCEPT']
                rules += [' '.join(args)]

        ipv4_rules += ['-j $sg-fallback']
        ipv6_rules += ['-j $sg-fallback']

        return ipv4_rules, ipv6_rules

    def refresh_security_group_members(self, security_group):
        pass

    def refresh_security_group_rules(self, security_group):
        self.do_refresh_security_group_rules(security_group)
        self.iptables.apply()

    @utils.synchronized('iptables', external=True)
    def do_refresh_security_group_rules(self, security_group):
        for instance in self.instances.values():
            self.remove_filters_for_instance(instance)
            self.add_filters_for_instance(instance)

    def _security_group_chain_name(self, security_group_id):
        return 'nova-sg-%s' % (security_group_id,)

    def _instance_chain_name(self, instance):
        return 'inst-%s' % (instance['id'],)

    def _ip_for_instance(self, instance):
        return db.instance_get_fixed_address(context.get_admin_context(),
                                             instance['id'])

    def _ip_for_instance_v6(self, instance):
        return db.instance_get_fixed_address_v6(context.get_admin_context(),
                                             instance['id'])

    def _dhcp_server_for_instance(self, instance):
        network = db.network_get_by_instance(context.get_admin_context(),
                                             instance['id'])
        return network['gateway']

    def _gateway_v6_for_instance(self, instance):
        network = db.network_get_by_instance(context.get_admin_context(),
                                             instance['id'])
        return network['gateway_v6']

    def _project_cidr_for_instance(self, instance):
        network = db.network_get_by_instance(context.get_admin_context(),
                                             instance['id'])
        return network['cidr']

    def _project_cidrv6_for_instance(self, instance):
        network = db.network_get_by_instance(context.get_admin_context(),
                                             instance['id'])
        return network['cidr_v6']<|MERGE_RESOLUTION|>--- conflicted
+++ resolved
@@ -48,11 +48,7 @@
 
 from eventlet import greenthread
 from eventlet import tpool
-<<<<<<< HEAD
-
-=======
-from eventlet import semaphore
->>>>>>> 6912b0e1
+
 import IPy
 
 from nova import context
