# vim: tabstop=4 shiftwidth=4 softtabstop=4

# Copyright 2010 United States Government as represented by the
# Administrator of the National Aeronautics and Space Administration.
# All Rights Reserved.
# Copyright (c) 2010 Citrix Systems, Inc.
#
#    Licensed under the Apache License, Version 2.0 (the "License"); you may
#    not use this file except in compliance with the License. You may obtain
#    a copy of the License at
#
#         http://www.apache.org/licenses/LICENSE-2.0
#
#    Unless required by applicable law or agreed to in writing, software
#    distributed under the License is distributed on an "AS IS" BASIS, WITHOUT
#    WARRANTIES OR CONDITIONS OF ANY KIND, either express or implied. See the
#    License for the specific language governing permissions and limitations
#    under the License.

"""
A connection to a hypervisor through libvirt.

Supports KVM, LXC, QEMU, UML, and XEN.

**Related Flags**

:libvirt_type:  Libvirt domain type.  Can be kvm, qemu, uml, xen
                (default: kvm).
:libvirt_uri:  Override for the default libvirt URI (depends on libvirt_type).
:libvirt_xml_template:  Libvirt XML Template.
:rescue_image_id:  Rescue ami image (default: ami-rescue).
:rescue_kernel_id:  Rescue aki image (default: aki-rescue).
:rescue_ramdisk_id:  Rescue ari image (default: ari-rescue).
:injected_network_template:  Template file for injected network
:allow_project_net_traffic:  Whether to allow in project network traffic

"""

import hashlib
import multiprocessing
import netaddr
import os
import random
import re
import shutil
import subprocess
import sys
import tempfile
import time
import uuid
from xml.dom import minidom
from xml.etree import ElementTree

from eventlet import greenthread
from eventlet import tpool

from nova import context
from nova import db
from nova import exception
from nova import flags
import nova.image
from nova import log as logging
from nova import utils
from nova import vnc
from nova.auth import manager
from nova.compute import instance_types
from nova.compute import power_state
from nova.virt import disk
from nova.virt import driver
from nova.virt import images
from nova.virt.libvirt import netutils


libvirt = None
libxml2 = None
Template = None


LOG = logging.getLogger('nova.virt.libvirt_conn')


FLAGS = flags.FLAGS
flags.DECLARE('live_migration_retry_count', 'nova.compute.manager')
# TODO(vish): These flags should probably go into a shared location
flags.DEFINE_string('rescue_image_id', 'ami-rescue', 'Rescue ami image')
flags.DEFINE_string('rescue_kernel_id', 'aki-rescue', 'Rescue aki image')
flags.DEFINE_string('rescue_ramdisk_id', 'ari-rescue', 'Rescue ari image')
flags.DEFINE_string('libvirt_xml_template',
                    utils.abspath('virt/libvirt.xml.template'),
                    'Libvirt XML Template')
flags.DEFINE_string('libvirt_type',
                    'kvm',
                    'Libvirt domain type (valid options are: '
                    'kvm, lxc, qemu, uml, xen)')
flags.DEFINE_string('libvirt_uri',
                    '',
                    'Override the default libvirt URI (which is dependent'
                    ' on libvirt_type)')
flags.DEFINE_bool('use_cow_images',
                  True,
                  'Whether to use cow images')
flags.DEFINE_string('ajaxterm_portrange',
                    '10000-12000',
                    'Range of ports that ajaxterm should randomly try to bind')
flags.DEFINE_string('firewall_driver',
                    'nova.virt.libvirt.firewall.IptablesFirewallDriver',
                    'Firewall driver (defaults to iptables)')
flags.DEFINE_string('cpuinfo_xml_template',
                    utils.abspath('virt/cpuinfo.xml.template'),
                    'CpuInfo XML Template (Used only live migration now)')
flags.DEFINE_string('live_migration_uri',
                    "qemu+tcp://%s/system",
                    'Define protocol used by live_migration feature')
flags.DEFINE_string('live_migration_flag',
                    "VIR_MIGRATE_UNDEFINE_SOURCE, VIR_MIGRATE_PEER2PEER",
                    'Define live migration behavior.')
flags.DEFINE_integer('live_migration_bandwidth', 0,
                    'Define live migration behavior')
flags.DEFINE_string('qemu_img', 'qemu-img',
                    'binary to use for qemu-img commands')
flags.DEFINE_bool('start_guests_on_host_boot', False,
                  'Whether to restart guests when the host reboots')
flags.DEFINE_string('libvirt_vif_type', 'bridge',
                    'Type of VIF to create.')
flags.DEFINE_string('libvirt_vif_driver',
                    'nova.virt.libvirt.vif.LibvirtVlanBridgeDriver',
                    'The libvirt VIF driver to configure the VIFs.')


def get_connection(read_only):
    # These are loaded late so that there's no need to install these
    # libraries when not using libvirt.
    # Cheetah is separate because the unit tests want to load Cheetah,
    # but not libvirt.
    global libvirt
    global libxml2
    if libvirt is None:
        libvirt = __import__('libvirt')
    if libxml2 is None:
        libxml2 = __import__('libxml2')
    _late_load_cheetah()
    return LibvirtConnection(read_only)


def _late_load_cheetah():
    global Template
    if Template is None:
        t = __import__('Cheetah.Template', globals(), locals(),
                       ['Template'], -1)
        Template = t.Template


def _strip_dev(mount_path):
        return re.sub(r'^/dev/', '', mount_path)


class LibvirtConnection(driver.ComputeDriver):

    def __init__(self, read_only):
        super(LibvirtConnection, self).__init__()
        self.libvirt_uri = self.get_uri()

        self.libvirt_xml = open(FLAGS.libvirt_xml_template).read()
        self.cpuinfo_xml = open(FLAGS.cpuinfo_xml_template).read()
        self._wrapped_conn = None
        self.read_only = read_only

        fw_class = utils.import_class(FLAGS.firewall_driver)
        self.firewall_driver = fw_class(get_connection=self._get_connection)
        self.vif_driver = utils.import_object(FLAGS.libvirt_vif_driver)

    def init_host(self, host):
        # Adopt existing VM's running here
        ctxt = context.get_admin_context()
        for instance in db.instance_get_all_by_host(ctxt, host):
            try:
                LOG.debug(_('Checking state of %s'), instance['name'])
                state = self.get_info(instance['name'])['state']
            except exception.NotFound:
                state = power_state.SHUTOFF

            LOG.debug(_('Current state of %(name)s was %(state)s.'),
                          {'name': instance['name'], 'state': state})
            db.instance_set_state(ctxt, instance['id'], state)

            # NOTE(justinsb): We no longer delete SHUTOFF instances,
            # the user may want to power them back on

            if state != power_state.RUNNING:
                continue
            self.firewall_driver.setup_basic_filtering(instance)
            self.firewall_driver.prepare_instance_filter(instance)
            self.firewall_driver.apply_instance_filter(instance)

    def _get_connection(self):
        if not self._wrapped_conn or not self._test_connection():
            LOG.debug(_('Connecting to libvirt: %s'), self.libvirt_uri)
            self._wrapped_conn = self._connect(self.libvirt_uri,
                                               self.read_only)
        return self._wrapped_conn
    _conn = property(_get_connection)

    def _test_connection(self):
        try:
            self._wrapped_conn.getInfo()
            return True
        except libvirt.libvirtError as e:
            if e.get_error_code() == libvirt.VIR_ERR_SYSTEM_ERROR and \
               e.get_error_domain() == libvirt.VIR_FROM_REMOTE:
                LOG.debug(_('Connection to libvirt broke'))
                return False
            raise

    def get_uri(self):
        if FLAGS.libvirt_type == 'uml':
            uri = FLAGS.libvirt_uri or 'uml:///system'
        elif FLAGS.libvirt_type == 'xen':
            uri = FLAGS.libvirt_uri or 'xen:///'
        elif FLAGS.libvirt_type == 'lxc':
            uri = FLAGS.libvirt_uri or 'lxc:///'
        else:
            uri = FLAGS.libvirt_uri or 'qemu:///system'
        return uri

    def _connect(self, uri, read_only):
        auth = [[libvirt.VIR_CRED_AUTHNAME, libvirt.VIR_CRED_NOECHOPROMPT],
                'root',
                None]

        if read_only:
            return libvirt.openReadOnly(uri)
        else:
            return libvirt.openAuth(uri, auth, 0)

    def list_instances(self):
        return [self._conn.lookupByID(x).name()
                for x in self._conn.listDomainsID()]

    def _map_to_instance_info(self, domain):
        """Gets info from a virsh domain object into an InstanceInfo"""

        # domain.info() returns a list of:
        #    state:       one of the state values (virDomainState)
        #    maxMemory:   the maximum memory used by the domain
        #    memory:      the current amount of memory used by the domain
        #    nbVirtCPU:   the number of virtual CPU
        #    puTime:      the time used by the domain in nanoseconds

        (state, _max_mem, _mem, _num_cpu, _cpu_time) = domain.info()
        name = domain.name()

        return driver.InstanceInfo(name, state)

    def list_instances_detail(self):
        infos = []
        for domain_id in self._conn.listDomainsID():
            domain = self._conn.lookupByID(domain_id)
            info = self._map_to_instance_info(domain)
            infos.append(info)
        return infos

<<<<<<< HEAD
    def setup_vif_network(self, ctxt, instance_id):
        """Set up VIF networking on the host."""
        networks = db.network_get_all_by_instance(ctxt, instance_id)
        for network in networks:
            self.vif_driver.plug(network)
=======
    def plug_vifs(self, instance, network_info):
        """Plugin VIFs into networks."""
        for (network, mapping) in network_info:
            self.vif_driver.plug(instance, network, mapping)
>>>>>>> 2bfa9157

    def destroy(self, instance, network_info, cleanup=True):
        instance_name = instance['name']

        try:
            virt_dom = self._lookup_by_name(instance_name)
        except exception.NotFound:
            virt_dom = None

        # If the instance is already terminated, we're still happy
        # Otherwise, destroy it
        if virt_dom is not None:
            try:
                virt_dom.destroy()
            except libvirt.libvirtError as e:
                is_okay = False
                errcode = e.get_error_code()
                if errcode == libvirt.VIR_ERR_OPERATION_INVALID:
                    # If the instance if already shut off, we get this:
                    # Code=55 Error=Requested operation is not valid:
                    # domain is not running
                    (state, _max_mem, _mem, _cpus, _t) = virt_dom.info()
                    if state == power_state.SHUTOFF:
                        is_okay = True

                if not is_okay:
                    LOG.warning(_("Error from libvirt during destroy of "
                                  "%(instance_name)s. Code=%(errcode)s "
                                  "Error=%(e)s") %
                                locals())
                    raise

            try:
                # NOTE(justinsb): We remove the domain definition. We probably
                # would do better to keep it if cleanup=False (e.g. volumes?)
                # (e.g. #2 - not losing machines on failure)
                virt_dom.undefine()
            except libvirt.libvirtError as e:
                errcode = e.get_error_code()
                LOG.warning(_("Error from libvirt during undefine of "
                              "%(instance_name)s. Code=%(errcode)s "
                              "Error=%(e)s") %
                            locals())
                raise

            try:
                for (network, mapping) in network_info:
                    self.vif_driver.unplug(instance, network, mapping)
            except:
                LOG.warning("Failed while unplugging vif of instance '%s'" % \
                    instance['name'])
                raise

        def _wait_for_destroy():
            """Called at an interval until the VM is gone."""
            instance_name = instance['name']

            try:
                state = self.get_info(instance_name)['state']
            except exception.NotFound:
                msg = _("Instance %s destroyed successfully.") % instance_name
                LOG.info(msg)
                raise utils.LoopingCallDone

        timer = utils.LoopingCall(_wait_for_destroy)
        timer.start(interval=0.5, now=True)

        self.firewall_driver.unfilter_instance(instance)

        if cleanup:
            self._cleanup(instance)

        return True

    def _cleanup(self, instance):
        target = os.path.join(FLAGS.instances_path, instance['name'])
        instance_name = instance['name']
        LOG.info(_('instance %(instance_name)s: deleting instance files'
                ' %(target)s') % locals())
        if FLAGS.libvirt_type == 'lxc':
            disk.destroy_container(target, instance, nbd=FLAGS.use_cow_images)
        if os.path.exists(target):
            shutil.rmtree(target)

    @exception.wrap_exception()
    def attach_volume(self, instance_name, device_path, mountpoint):
        virt_dom = self._lookup_by_name(instance_name)
        mount_device = mountpoint.rpartition("/")[2]
        if device_path.startswith('/dev/'):
            xml = """<disk type='block'>
                         <driver name='qemu' type='raw'/>
                         <source dev='%s'/>
                         <target dev='%s' bus='virtio'/>
                     </disk>""" % (device_path, mount_device)
        elif ':' in device_path:
            (protocol, name) = device_path.split(':')
            xml = """<disk type='network'>
                         <driver name='qemu' type='raw'/>
                         <source protocol='%s' name='%s'/>
                         <target dev='%s' bus='virtio'/>
                     </disk>""" % (protocol,
                                   name,
                                   mount_device)
        else:
            raise exception.InvalidDevicePath(path=device_path)

        virt_dom.attachDevice(xml)

    def _get_disk_xml(self, xml, device):
        """Returns the xml for the disk mounted at device"""
        try:
            doc = libxml2.parseDoc(xml)
        except:
            return None
        ctx = doc.xpathNewContext()
        try:
            ret = ctx.xpathEval('/domain/devices/disk')
            for node in ret:
                for child in node.children:
                    if child.name == 'target':
                        if child.prop('dev') == device:
                            return str(node)
        finally:
            if ctx is not None:
                ctx.xpathFreeContext()
            if doc is not None:
                doc.freeDoc()

    @exception.wrap_exception()
    def detach_volume(self, instance_name, mountpoint):
        virt_dom = self._lookup_by_name(instance_name)
        mount_device = mountpoint.rpartition("/")[2]
        xml = self._get_disk_xml(virt_dom.XMLDesc(0), mount_device)
        if not xml:
            raise exception.DiskNotFound(location=mount_device)
        virt_dom.detachDevice(xml)

    @exception.wrap_exception()
    def snapshot(self, instance, image_href):
        """Create snapshot from a running VM instance.

        This command only works with qemu 0.14+, the qemu_img flag is
        provided so that a locally compiled binary of qemu-img can be used
        to support this command.

        """
        virt_dom = self._lookup_by_name(instance['name'])
        elevated = context.get_admin_context()

        (image_service, image_id) = nova.image.get_image_service(
            instance['image_ref'])
        base = image_service.show(elevated, image_id)
        (snapshot_image_service, snapshot_image_id) = \
            nova.image.get_image_service(image_href)
        snapshot = snapshot_image_service.show(elevated, snapshot_image_id)

        metadata = {'disk_format': base['disk_format'],
                    'container_format': base['container_format'],
                    'is_public': False,
                    'status': 'active',
                    'name': snapshot['name'],
                    'properties': {
                                   'kernel_id': instance['kernel_id'],
                                   'image_location': 'snapshot',
                                   'image_state': 'available',
                                   'owner_id': instance['project_id'],
                                   'ramdisk_id': instance['ramdisk_id'],
                                   }
                    }
        if 'architecture' in base['properties']:
            arch = base['properties']['architecture']
            metadata['properties']['architecture'] = arch

        # Make the snapshot
        snapshot_name = uuid.uuid4().hex
        snapshot_xml = """
        <domainsnapshot>
            <name>%s</name>
        </domainsnapshot>
        """ % snapshot_name
        snapshot_ptr = virt_dom.snapshotCreateXML(snapshot_xml, 0)

        # Find the disk
        xml_desc = virt_dom.XMLDesc(0)
        domain = ElementTree.fromstring(xml_desc)
        source = domain.find('devices/disk/source')
        disk_path = source.get('file')

        # Export the snapshot to a raw image
        temp_dir = tempfile.mkdtemp()
        out_path = os.path.join(temp_dir, snapshot_name)
        qemu_img_cmd = (FLAGS.qemu_img,
                        'convert',
                        '-f',
                        'qcow2',
                        '-O',
                        'raw',
                        '-s',
                        snapshot_name,
                        disk_path,
                        out_path)
        utils.execute(*qemu_img_cmd)

        # Upload that image to the image service
        with open(out_path) as image_file:
            image_service.update(elevated,
                                 image_href,
                                 metadata,
                                 image_file)

        # Clean up
        shutil.rmtree(temp_dir)

    @exception.wrap_exception()
    def reboot(self, instance, network_info):
        """Reboot a virtual machine, given an instance reference.

        This method actually destroys and re-creates the domain to ensure the
        reboot happens, as the guest OS cannot ignore this action.

        """
        virt_dom = self._conn.lookupByName(instance['name'])
        # NOTE(itoumsn): Use XML delived from the running instance
        # instead of using to_xml(instance). This is almost the ultimate
        # stupid workaround.
        xml = virt_dom.XMLDesc(0)
        # NOTE(itoumsn): self.shutdown() and wait instead of self.destroy() is
        # better because we cannot ensure flushing dirty buffers
        # in the guest OS. But, in case of KVM, shutdown() does not work...
        self.destroy(instance, network_info, cleanup=False)
        self.plug_vifs(instance, network_info)
        self.firewall_driver.setup_basic_filtering(instance)
        self.firewall_driver.prepare_instance_filter(instance)
        self._create_new_domain(xml)
        self.firewall_driver.apply_instance_filter(instance)

        def _wait_for_reboot():
            """Called at an interval until the VM is running again."""
            instance_name = instance['name']

            try:
                state = self.get_info(instance_name)['state']
            except exception.NotFound:
                msg = _("During reboot, %s disappeared.") % instance_name
                LOG.error(msg)
                raise utils.LoopingCallDone

            if state == power_state.RUNNING:
                msg = _("Instance %s rebooted successfully.") % instance_name
                LOG.info(msg)
                raise utils.LoopingCallDone

        timer = utils.LoopingCall(_wait_for_reboot)
        return timer.start(interval=0.5, now=True)

    @exception.wrap_exception()
    def pause(self, instance, callback):
        """Pause VM instance"""
        dom = self._lookup_by_name(instance.name)
        dom.suspend()

    @exception.wrap_exception()
    def unpause(self, instance, callback):
        """Unpause paused VM instance"""
        dom = self._lookup_by_name(instance.name)
        dom.resume()

    @exception.wrap_exception()
    def suspend(self, instance, callback):
        """Suspend the specified instance"""
        dom = self._lookup_by_name(instance.name)
        dom.managedSave(0)

    @exception.wrap_exception()
    def resume(self, instance, callback):
        """resume the specified instance"""
        dom = self._lookup_by_name(instance.name)
        dom.create()

    @exception.wrap_exception()
    def rescue(self, instance, callback, network_info):
        """Loads a VM using rescue images.

        A rescue is normally performed when something goes wrong with the
        primary images and data needs to be corrected/recovered. Rescuing
        should not edit or over-ride the original image, only allow for
        data recovery.

        """
        self.destroy(instance, network_info, cleanup=False)

        xml = self.to_xml(instance, rescue=True)
        rescue_images = {'image_id': FLAGS.rescue_image_id,
                         'kernel_id': FLAGS.rescue_kernel_id,
                         'ramdisk_id': FLAGS.rescue_ramdisk_id}
        self._create_image(instance, xml, '.rescue', rescue_images)
        self._create_new_domain(xml)

        def _wait_for_rescue():
            """Called at an interval until the VM is running again."""
            instance_name = instance['name']

            try:
                state = self.get_info(instance_name)['state']
            except exception.NotFound:
                msg = _("During reboot, %s disappeared.") % instance_name
                LOG.error(msg)
                raise utils.LoopingCallDone

            if state == power_state.RUNNING:
                msg = _("Instance %s rescued successfully.") % instance_name
                LOG.info(msg)
                raise utils.LoopingCallDone

        timer = utils.LoopingCall(_wait_for_rescue)
        return timer.start(interval=0.5, now=True)

    @exception.wrap_exception()
    def unrescue(self, instance, network_info):
        """Reboot the VM which is being rescued back into primary images.

        Because reboot destroys and re-creates instances, unresue should
        simply call reboot.

        """
        self.reboot(instance, network_info)

    @exception.wrap_exception()
    def poll_rescued_instances(self, timeout):
        pass

    # NOTE(ilyaalekseyev): Implementation like in multinics
    # for xenapi(tr3buchet)
    @exception.wrap_exception()
    def spawn(self, instance, network_info, block_device_mapping=None):
        xml = self.to_xml(instance, False, network_info=network_info,
                          block_device_mapping=block_device_mapping)
        block_device_mapping = block_device_mapping or []
        self.firewall_driver.setup_basic_filtering(instance, network_info)
        self.firewall_driver.prepare_instance_filter(instance, network_info)
        self._create_image(instance, xml, network_info=network_info,
                           block_device_mapping=block_device_mapping)
        domain = self._create_new_domain(xml)
        LOG.debug(_("instance %s: is running"), instance['name'])
        self.firewall_driver.apply_instance_filter(instance)

        if FLAGS.start_guests_on_host_boot:
            LOG.debug(_("instance %s: setting autostart ON") %
                      instance['name'])
            domain.setAutostart(1)

        def _wait_for_boot():
            """Called at an interval until the VM is running."""
            instance_name = instance['name']

            try:
                state = self.get_info(instance_name)['state']
            except exception.NotFound:
                msg = _("During reboot, %s disappeared.") % instance_name
                LOG.error(msg)
                raise utils.LoopingCallDone

            if state == power_state.RUNNING:
                msg = _("Instance %s spawned successfully.") % instance_name
                LOG.info(msg)
                raise utils.LoopingCallDone

        timer = utils.LoopingCall(_wait_for_boot)
        return timer.start(interval=0.5, now=True)

    def _flush_xen_console(self, virsh_output):
        LOG.info(_('virsh said: %r'), virsh_output)
        virsh_output = virsh_output[0].strip()

        if virsh_output.startswith('/dev/'):
            LOG.info(_("cool, it's a device"))
            out, err = utils.execute('sudo', 'dd',
                                     "if=%s" % virsh_output,
                                     'iflag=nonblock',
                                     check_exit_code=False)
            return out
        else:
            return ''

    def _append_to_file(self, data, fpath):
        LOG.info(_('data: %(data)r, fpath: %(fpath)r') % locals())
        fp = open(fpath, 'a+')
        fp.write(data)
        return fpath

    def _dump_file(self, fpath):
        fp = open(fpath, 'r+')
        contents = fp.read()
        LOG.info(_('Contents of file %(fpath)s: %(contents)r') % locals())
        return contents

    @exception.wrap_exception()
    def get_console_output(self, instance):
        console_log = os.path.join(FLAGS.instances_path, instance['name'],
                                   'console.log')

        utils.execute('sudo', 'chown', os.getuid(), console_log)

        if FLAGS.libvirt_type == 'xen':
            # Xen is special
            virsh_output = utils.execute('virsh', 'ttyconsole',
                                         instance['name'])
            data = self._flush_xen_console(virsh_output)
            fpath = self._append_to_file(data, console_log)
        elif FLAGS.libvirt_type == 'lxc':
            # LXC is also special
            LOG.info(_("Unable to read LXC console"))
        else:
            fpath = console_log

        return self._dump_file(fpath)

    @exception.wrap_exception()
    def get_ajax_console(self, instance):
        def get_open_port():
            start_port, end_port = FLAGS.ajaxterm_portrange.split("-")
            for i in xrange(0, 100):  # don't loop forever
                port = random.randint(int(start_port), int(end_port))
                # netcat will exit with 0 only if the port is in use,
                # so a nonzero return value implies it is unused
                cmd = 'netcat', '0.0.0.0', port, '-w', '1'
                try:
                    stdout, stderr = utils.execute(*cmd, process_input='')
                except exception.ProcessExecutionError:
                    return port
            raise Exception(_('Unable to find an open port'))

        def get_pty_for_instance(instance_name):
            virt_dom = self._lookup_by_name(instance_name)
            xml = virt_dom.XMLDesc(0)
            dom = minidom.parseString(xml)

            for serial in dom.getElementsByTagName('serial'):
                if serial.getAttribute('type') == 'pty':
                    source = serial.getElementsByTagName('source')[0]
                    return source.getAttribute('path')

        port = get_open_port()
        token = str(uuid.uuid4())
        host = instance['host']

        ajaxterm_cmd = 'sudo socat - %s' \
                       % get_pty_for_instance(instance['name'])

        cmd = '%s/tools/ajaxterm/ajaxterm.py --command "%s" -t %s -p %s' \
              % (utils.novadir(), ajaxterm_cmd, token, port)

        subprocess.Popen(cmd, shell=True)
        return {'token': token, 'host': host, 'port': port}

    def get_host_ip_addr(self):
        return FLAGS.my_ip

    @exception.wrap_exception()
    def get_vnc_console(self, instance):
        def get_vnc_port_for_instance(instance_name):
            virt_dom = self._lookup_by_name(instance_name)
            xml = virt_dom.XMLDesc(0)
            # TODO: use etree instead of minidom
            dom = minidom.parseString(xml)

            for graphic in dom.getElementsByTagName('graphics'):
                if graphic.getAttribute('type') == 'vnc':
                    return graphic.getAttribute('port')

        port = get_vnc_port_for_instance(instance['name'])
        token = str(uuid.uuid4())
        host = instance['host']

        return {'token': token, 'host': host, 'port': port}

    @staticmethod
    def _cache_image(fn, target, fname, cow=False, *args, **kwargs):
        """Wrapper for a method that creates an image that caches the image.

        This wrapper will save the image into a common store and create a
        copy for use by the hypervisor.

        The underlying method should specify a kwarg of target representing
        where the image will be saved.

        fname is used as the filename of the base image.  The filename needs
        to be unique to a given image.

        If cow is True, it will make a CoW image instead of a copy.
        """
        if not os.path.exists(target):
            base_dir = os.path.join(FLAGS.instances_path, '_base')
            if not os.path.exists(base_dir):
                os.mkdir(base_dir)
            base = os.path.join(base_dir, fname)

            @utils.synchronized(fname)
            def call_if_not_exists(base, fn, *args, **kwargs):
                if not os.path.exists(base):
                    fn(target=base, *args, **kwargs)

            call_if_not_exists(base, fn, *args, **kwargs)

            if cow:
                utils.execute('qemu-img', 'create', '-f', 'qcow2', '-o',
                              'cluster_size=2M,backing_file=%s' % base,
                              target)
            else:
                utils.execute('cp', base, target)

    def _fetch_image(self, target, image_id, user, project, size=None):
        """Grab image and optionally attempt to resize it"""
        images.fetch(image_id, target, user, project)
        if size:
            disk.extend(target, size)

    def _create_local(self, target, local_gb):
        """Create a blank image of specified size"""
        utils.execute('truncate', target, '-s', "%dG" % local_gb)
        # TODO(vish): should we format disk by default?

    def _create_image(self, inst, libvirt_xml, suffix='', disk_images=None,
                        network_info=None, block_device_mapping=None):
        block_device_mapping = block_device_mapping or []

        if not suffix:
            suffix = ''

        # syntactic nicety
        def basepath(fname='', suffix=suffix):
            return os.path.join(FLAGS.instances_path,
                                inst['name'],
                                fname + suffix)

        # ensure directories exist and are writable
        utils.execute('mkdir', '-p', basepath(suffix=''))

        LOG.info(_('instance %s: Creating image'), inst['name'])
        f = open(basepath('libvirt.xml'), 'w')
        f.write(libvirt_xml)
        f.close()

        if FLAGS.libvirt_type == 'lxc':
            container_dir = '%s/rootfs' % basepath(suffix='')
            utils.execute('mkdir', '-p', container_dir)

        # NOTE(vish): No need add the suffix to console.log
        os.close(os.open(basepath('console.log', ''),
                         os.O_CREAT | os.O_WRONLY, 0660))

        user = manager.AuthManager().get_user(inst['user_id'])
        project = manager.AuthManager().get_project(inst['project_id'])

        if not disk_images:
            disk_images = {'image_id': inst['image_ref'],
                           'kernel_id': inst['kernel_id'],
                           'ramdisk_id': inst['ramdisk_id']}

        if disk_images['kernel_id']:
            fname = '%08x' % int(disk_images['kernel_id'])
            self._cache_image(fn=self._fetch_image,
                              target=basepath('kernel'),
                              fname=fname,
                              image_id=disk_images['kernel_id'],
                              user=user,
                              project=project)
            if disk_images['ramdisk_id']:
                fname = '%08x' % int(disk_images['ramdisk_id'])
                self._cache_image(fn=self._fetch_image,
                                  target=basepath('ramdisk'),
                                  fname=fname,
                                  image_id=disk_images['ramdisk_id'],
                                  user=user,
                                  project=project)

        root_fname = hashlib.sha1(disk_images['image_id']).hexdigest()
        size = FLAGS.minimum_root_size

        inst_type_id = inst['instance_type_id']
        inst_type = instance_types.get_instance_type(inst_type_id)
        if inst_type['name'] == 'm1.tiny' or suffix == '.rescue':
            size = None
            root_fname += "_sm"

        if not self._volume_in_mapping(self.root_mount_device,
                                       block_device_mapping):
            self._cache_image(fn=self._fetch_image,
                              target=basepath('disk'),
                              fname=root_fname,
                              cow=FLAGS.use_cow_images,
                              image_id=disk_images['image_id'],
                              user=user,
                              project=project,
                              size=size)

        if inst_type['local_gb'] and not self._volume_in_mapping(
            self.local_mount_device, block_device_mapping):
            self._cache_image(fn=self._create_local,
                              target=basepath('disk.local'),
                              fname="local_%s" % inst_type['local_gb'],
                              cow=FLAGS.use_cow_images,
                              local_gb=inst_type['local_gb'])

        # For now, we assume that if we're not using a kernel, we're using a
        # partitioned disk image where the target partition is the first
        # partition
        target_partition = None
        if not inst['kernel_id']:
            target_partition = "1"

        if FLAGS.libvirt_type == 'lxc':
            target_partition = None

        if inst['key_data']:
            key = str(inst['key_data'])
        else:
            key = None
        net = None

        nets = []
        ifc_template = open(FLAGS.injected_network_template).read()
        ifc_num = -1
        have_injected_networks = False
        admin_context = context.get_admin_context()
        for (network_ref, mapping) in network_info:
            ifc_num += 1

            if not network_ref['injected']:
                continue

            have_injected_networks = True
            address = mapping['ips'][0]['ip']
            netmask = mapping['ips'][0]['netmask']
            address_v6 = None
            gateway_v6 = None
            netmask_v6 = None
            if FLAGS.use_ipv6:
                address_v6 = mapping['ip6s'][0]['ip']
                netmask_v6 = mapping['ip6s'][0]['netmask']
                gateway_v6 = mapping['gateway6']
            net_info = {'name': 'eth%d' % ifc_num,
                   'address': address,
                   'netmask': netmask,
                   'gateway': mapping['gateway'],
                   'broadcast': mapping['broadcast'],
                   'dns': mapping['dns'],
                   'address_v6': address_v6,
                   'gateway6': gateway_v6,
                   'netmask_v6': netmask_v6}
            nets.append(net_info)

        if have_injected_networks:
            net = str(Template(ifc_template,
                               searchList=[{'interfaces': nets,
                                            'use_ipv6': FLAGS.use_ipv6}]))

        if key or net:
            inst_name = inst['name']
            img_id = inst.image_ref
            if key:
                LOG.info(_('instance %(inst_name)s: injecting key into'
                        ' image %(img_id)s') % locals())
            if net:
                LOG.info(_('instance %(inst_name)s: injecting net into'
                        ' image %(img_id)s') % locals())
            try:
                disk.inject_data(basepath('disk'), key, net,
                                 partition=target_partition,
                                 nbd=FLAGS.use_cow_images)

                if FLAGS.libvirt_type == 'lxc':
                    disk.setup_container(basepath('disk'),
                                        container_dir=container_dir,
                                        nbd=FLAGS.use_cow_images)
            except Exception as e:
                # This could be a windows image, or a vmdk format disk
                LOG.warn(_('instance %(inst_name)s: ignoring error injecting'
                        ' data into image %(img_id)s (%(e)s)') % locals())

        if FLAGS.libvirt_type == 'uml':
            utils.execute('sudo', 'chown', 'root', basepath('disk'))

    root_mount_device = 'vda'  # FIXME for now. it's hard coded.
    local_mount_device = 'vdb'  # FIXME for now. it's hard coded.

    def _volume_in_mapping(self, mount_device, block_device_mapping):
        mount_device_ = _strip_dev(mount_device)
        for vol in block_device_mapping:
            vol_mount_device = _strip_dev(vol['mount_device'])
            if vol_mount_device == mount_device_:
                return True
        return False

    def _prepare_xml_info(self, instance, rescue=False, network_info=None,
                          block_device_mapping=None):
        block_device_mapping = block_device_mapping or []
        # TODO(adiantum) remove network_info creation code
        # when multinics will be completed
        if not network_info:
            network_info = netutils.get_network_info(instance)

        nics = []
        for (network, mapping) in network_info:
            nics.append(self.vif_driver.plug(instance, network, mapping))
        # FIXME(vish): stick this in db
        inst_type_id = instance['instance_type_id']
        inst_type = instance_types.get_instance_type(inst_type_id)

        if FLAGS.use_cow_images:
            driver_type = 'qcow2'
        else:
            driver_type = 'raw'

        for vol in block_device_mapping:
            vol['mount_device'] = _strip_dev(vol['mount_device'])
        ebs_root = self._volume_in_mapping(self.root_mount_device,
                                           block_device_mapping)
        if self._volume_in_mapping(self.local_mount_device,
                                   block_device_mapping):
            local_gb = False
        else:
            local_gb = inst_type['local_gb']

        xml_info = {'type': FLAGS.libvirt_type,
                    'name': instance['name'],
                    'basepath': os.path.join(FLAGS.instances_path,
                                             instance['name']),
                    'memory_kb': inst_type['memory_mb'] * 1024,
                    'vcpus': inst_type['vcpus'],
                    'rescue': rescue,
                    'local': local_gb,
                    'driver_type': driver_type,
                    'vif_type': FLAGS.libvirt_vif_type,
                    'nics': nics,
                    'ebs_root': ebs_root,
                    'volumes': block_device_mapping}

        if FLAGS.vnc_enabled:
            if FLAGS.libvirt_type != 'lxc' or FLAGS.libvirt_type != 'uml':
                xml_info['vncserver_host'] = FLAGS.vncserver_host
                xml_info['vnc_keymap'] = FLAGS.vnc_keymap
        if not rescue:
            if instance['kernel_id']:
                xml_info['kernel'] = xml_info['basepath'] + "/kernel"

            if instance['ramdisk_id']:
                xml_info['ramdisk'] = xml_info['basepath'] + "/ramdisk"

            xml_info['disk'] = xml_info['basepath'] + "/disk"
        return xml_info

    def to_xml(self, instance, rescue=False, network_info=None,
               block_device_mapping=None):
        block_device_mapping = block_device_mapping or []
        # TODO(termie): cache?
        LOG.debug(_('instance %s: starting toXML method'), instance['name'])
        xml_info = self._prepare_xml_info(instance, rescue, network_info,
                                          block_device_mapping)
        xml = str(Template(self.libvirt_xml, searchList=[xml_info]))
        LOG.debug(_('instance %s: finished toXML method'), instance['name'])
        return xml

    def _lookup_by_name(self, instance_name):
        """Retrieve libvirt domain object given an instance name.

        All libvirt error handling should be handled in this method and
        relevant nova exceptions should be raised in response.

        """
        try:
            return self._conn.lookupByName(instance_name)
        except libvirt.libvirtError as ex:
            error_code = ex.get_error_code()
            if error_code == libvirt.VIR_ERR_NO_DOMAIN:
                raise exception.InstanceNotFound(instance_id=instance_name)

            msg = _("Error from libvirt while looking up %(instance_name)s: "
                    "[Error Code %(error_code)s] %(ex)s") % locals()
            raise exception.Error(msg)

    def get_info(self, instance_name):
        """Retrieve information from libvirt for a specific instance name.

        If a libvirt error is encountered during lookup, we might raise a
        NotFound exception or Error exception depending on how severe the
        libvirt error is.

        """
        virt_dom = self._lookup_by_name(instance_name)
        (state, max_mem, mem, num_cpu, cpu_time) = virt_dom.info()
        return {'state': state,
                'max_mem': max_mem,
                'mem': mem,
                'num_cpu': num_cpu,
                'cpu_time': cpu_time}

    def _create_new_domain(self, xml, persistent=True, launch_flags=0):
        # NOTE(justinsb): libvirt has two types of domain:
        # * a transient domain disappears when the guest is shutdown
        # or the host is rebooted.
        # * a permanent domain is not automatically deleted
        # NOTE(justinsb): Even for ephemeral instances, transient seems risky

        if persistent:
            # To create a persistent domain, first define it, then launch it.
            domain = self._conn.defineXML(xml)

            domain.createWithFlags(launch_flags)
        else:
            # createXML call creates a transient domain
            domain = self._conn.createXML(xml, launch_flags)

        return domain

    def get_diagnostics(self, instance_name):
        raise exception.ApiError(_("diagnostics are not supported "
                                   "for libvirt"))

    def get_disks(self, instance_name):
        """
        Note that this function takes an instance name, not an Instance, so
        that it can be called by monitor.

        Returns a list of all block devices for this domain.
        """
        domain = self._lookup_by_name(instance_name)
        # TODO(devcamcar): Replace libxml2 with etree.
        xml = domain.XMLDesc(0)
        doc = None

        try:
            doc = libxml2.parseDoc(xml)
        except:
            return []

        ctx = doc.xpathNewContext()
        disks = []

        try:
            ret = ctx.xpathEval('/domain/devices/disk')

            for node in ret:
                devdst = None

                for child in node.children:
                    if child.name == 'target':
                        devdst = child.prop('dev')

                if devdst is None:
                    continue

                disks.append(devdst)
        finally:
            if ctx is not None:
                ctx.xpathFreeContext()
            if doc is not None:
                doc.freeDoc()

        return disks

    def get_interfaces(self, instance_name):
        """
        Note that this function takes an instance name, not an Instance, so
        that it can be called by monitor.

        Returns a list of all network interfaces for this instance.
        """
        domain = self._lookup_by_name(instance_name)
        # TODO(devcamcar): Replace libxml2 with etree.
        xml = domain.XMLDesc(0)
        doc = None

        try:
            doc = libxml2.parseDoc(xml)
        except:
            return []

        ctx = doc.xpathNewContext()
        interfaces = []

        try:
            ret = ctx.xpathEval('/domain/devices/interface')

            for node in ret:
                devdst = None

                for child in node.children:
                    if child.name == 'target':
                        devdst = child.prop('dev')

                if devdst is None:
                    continue

                interfaces.append(devdst)
        finally:
            if ctx is not None:
                ctx.xpathFreeContext()
            if doc is not None:
                doc.freeDoc()

        return interfaces

    def get_vcpu_total(self):
        """Get vcpu number of physical computer.

        :returns: the number of cpu core.

        """

        # On certain platforms, this will raise a NotImplementedError.
        try:
            return multiprocessing.cpu_count()
        except NotImplementedError:
            LOG.warn(_("Cannot get the number of cpu, because this "
                       "function is not implemented for this platform. "
                       "This error can be safely ignored for now."))
            return 0

    def get_memory_mb_total(self):
        """Get the total memory size(MB) of physical computer.

        :returns: the total amount of memory(MB).

        """

        if sys.platform.upper() != 'LINUX2':
            return 0

        meminfo = open('/proc/meminfo').read().split()
        idx = meminfo.index('MemTotal:')
        # transforming kb to mb.
        return int(meminfo[idx + 1]) / 1024

    def get_local_gb_total(self):
        """Get the total hdd size(GB) of physical computer.

        :returns:
            The total amount of HDD(GB).
            Note that this value shows a partition where
            NOVA-INST-DIR/instances mounts.

        """

        hddinfo = os.statvfs(FLAGS.instances_path)
        return hddinfo.f_frsize * hddinfo.f_blocks / 1024 / 1024 / 1024

    def get_vcpu_used(self):
        """ Get vcpu usage number of physical computer.

        :returns: The total number of vcpu that currently used.

        """

        total = 0
        for dom_id in self._conn.listDomainsID():
            dom = self._conn.lookupByID(dom_id)
            total += len(dom.vcpus()[1])
        return total

    def get_memory_mb_used(self):
        """Get the free memory size(MB) of physical computer.

        :returns: the total usage of memory(MB).

        """

        if sys.platform.upper() != 'LINUX2':
            return 0

        m = open('/proc/meminfo').read().split()
        idx1 = m.index('MemFree:')
        idx2 = m.index('Buffers:')
        idx3 = m.index('Cached:')
        avail = (int(m[idx1 + 1]) + int(m[idx2 + 1]) + int(m[idx3 + 1])) / 1024
        return  self.get_memory_mb_total() - avail

    def get_local_gb_used(self):
        """Get the free hdd size(GB) of physical computer.

        :returns:
           The total usage of HDD(GB).
           Note that this value shows a partition where
           NOVA-INST-DIR/instances mounts.

        """

        hddinfo = os.statvfs(FLAGS.instances_path)
        avail = hddinfo.f_frsize * hddinfo.f_bavail / 1024 / 1024 / 1024
        return self.get_local_gb_total() - avail

    def get_hypervisor_type(self):
        """Get hypervisor type.

        :returns: hypervisor type (ex. qemu)

        """

        return self._conn.getType()

    def get_hypervisor_version(self):
        """Get hypervisor version.

        :returns: hypervisor version (ex. 12003)

        """

        # NOTE(justinsb): getVersion moved between libvirt versions
        # Trying to do be compatible with older versions is a lost cause
        # But ... we can at least give the user a nice message
        method = getattr(self._conn, 'getVersion', None)
        if method is None:
            raise exception.Error(_("libvirt version is too old"
                                    " (does not support getVersion)"))
            # NOTE(justinsb): If we wanted to get the version, we could:
            # method = getattr(libvirt, 'getVersion', None)
            # NOTE(justinsb): This would then rely on a proper version check

        return method()

    def get_cpu_info(self):
        """Get cpuinfo information.

        Obtains cpu feature from virConnect.getCapabilities,
        and returns as a json string.

        :return: see above description

        """

        xml = self._conn.getCapabilities()
        xml = libxml2.parseDoc(xml)
        nodes = xml.xpathEval('//host/cpu')
        if len(nodes) != 1:
            reason = _("'<cpu>' must be 1, but %d\n") % len(nodes)
            reason += xml.serialize()
            raise exception.InvalidCPUInfo(reason=reason)

        cpu_info = dict()

        arch_nodes = xml.xpathEval('//host/cpu/arch')
        if arch_nodes:
            cpu_info['arch'] = arch_nodes[0].getContent()

        model_nodes = xml.xpathEval('//host/cpu/model')
        if model_nodes:
            cpu_info['model'] = model_nodes[0].getContent()

        vendor_nodes = xml.xpathEval('//host/cpu/vendor')
        if vendor_nodes:
            cpu_info['vendor'] = vendor_nodes[0].getContent()

        topology_nodes = xml.xpathEval('//host/cpu/topology')
        topology = dict()
        if topology_nodes:
            topology_node = topology_nodes[0].get_properties()
            while topology_node:
                name = topology_node.get_name()
                topology[name] = topology_node.getContent()
                topology_node = topology_node.get_next()

            keys = ['cores', 'sockets', 'threads']
            tkeys = topology.keys()
            if set(tkeys) != set(keys):
                ks = ', '.join(keys)
                reason = _("topology (%(topology)s) must have %(ks)s")
                raise exception.InvalidCPUInfo(reason=reason % locals())

        feature_nodes = xml.xpathEval('//host/cpu/feature')
        features = list()
        for nodes in feature_nodes:
            features.append(nodes.get_properties().getContent())

        cpu_info['topology'] = topology
        cpu_info['features'] = features
        return utils.dumps(cpu_info)

    def block_stats(self, instance_name, disk):
        """
        Note that this function takes an instance name, not an Instance, so
        that it can be called by monitor.
        """
        domain = self._lookup_by_name(instance_name)
        return domain.blockStats(disk)

    def interface_stats(self, instance_name, interface):
        """
        Note that this function takes an instance name, not an Instance, so
        that it can be called by monitor.
        """
        domain = self._lookup_by_name(instance_name)
        return domain.interfaceStats(interface)

    def get_console_pool_info(self, console_type):
        #TODO(mdragon): console proxy should be implemented for libvirt,
        #               in case someone wants to use it with kvm or
        #               such. For now return fake data.
        return  {'address': '127.0.0.1',
                 'username': 'fakeuser',
                 'password': 'fakepassword'}

    def refresh_security_group_rules(self, security_group_id):
        self.firewall_driver.refresh_security_group_rules(security_group_id)

    def refresh_security_group_members(self, security_group_id):
        self.firewall_driver.refresh_security_group_members(security_group_id)

    def refresh_provider_fw_rules(self):
        self.firewall_driver.refresh_provider_fw_rules()

    def update_available_resource(self, ctxt, host):
        """Updates compute manager resource info on ComputeNode table.

        This method is called when nova-coompute launches, and
        whenever admin executes "nova-manage service update_resource".

        :param ctxt: security context
        :param host: hostname that compute manager is currently running

        """

        try:
            service_ref = db.service_get_all_compute_by_host(ctxt, host)[0]
        except exception.NotFound:
            raise exception.ComputeServiceUnavailable(host=host)

        # Updating host information
        dic = {'vcpus': self.get_vcpu_total(),
               'memory_mb': self.get_memory_mb_total(),
               'local_gb': self.get_local_gb_total(),
               'vcpus_used': self.get_vcpu_used(),
               'memory_mb_used': self.get_memory_mb_used(),
               'local_gb_used': self.get_local_gb_used(),
               'hypervisor_type': self.get_hypervisor_type(),
               'hypervisor_version': self.get_hypervisor_version(),
               'cpu_info': self.get_cpu_info()}

        compute_node_ref = service_ref['compute_node']
        if not compute_node_ref:
            LOG.info(_('Compute_service record created for %s ') % host)
            dic['service_id'] = service_ref['id']
            db.compute_node_create(ctxt, dic)
        else:
            LOG.info(_('Compute_service record updated for %s ') % host)
            db.compute_node_update(ctxt, compute_node_ref[0]['id'], dic)

    def compare_cpu(self, cpu_info):
        """Checks the host cpu is compatible to a cpu given by xml.

        "xml" must be a part of libvirt.openReadonly().getCapabilities().
        return values follows by virCPUCompareResult.
        if 0 > return value, do live migration.
        'http://libvirt.org/html/libvirt-libvirt.html#virCPUCompareResult'

        :param cpu_info: json string that shows cpu feature(see get_cpu_info())
        :returns:
            None. if given cpu info is not compatible to this server,
            raise exception.

        """

        LOG.info(_('Instance launched has CPU info:\n%s') % cpu_info)
        dic = utils.loads(cpu_info)
        xml = str(Template(self.cpuinfo_xml, searchList=dic))
        LOG.info(_('to xml...\n:%s ' % xml))

        u = "http://libvirt.org/html/libvirt-libvirt.html#virCPUCompareResult"
        m = _("CPU doesn't have compatibility.\n\n%(ret)s\n\nRefer to %(u)s")
        # unknown character exists in xml, then libvirt complains
        try:
            ret = self._conn.compareCPU(xml, 0)
        except libvirt.libvirtError, e:
            ret = e.message
            LOG.error(m % locals())
            raise

        if ret <= 0:
            raise exception.InvalidCPUInfo(reason=m % locals())

        return

    def ensure_filtering_rules_for_instance(self, instance_ref,
                                            time=None):
        """Setting up filtering rules and waiting for its completion.

        To migrate an instance, filtering rules to hypervisors
        and firewalls are inevitable on destination host.
        ( Waiting only for filterling rules to hypervisor,
        since filtering rules to firewall rules can be set faster).

        Concretely, the below method must be called.
        - setup_basic_filtering (for nova-basic, etc.)
        - prepare_instance_filter(for nova-instance-instance-xxx, etc.)

        to_xml may have to be called since it defines PROJNET, PROJMASK.
        but libvirt migrates those value through migrateToURI(),
        so , no need to be called.

        Don't use thread for this method since migration should
        not be started when setting-up filtering rules operations
        are not completed.

        :params instance_ref: nova.db.sqlalchemy.models.Instance object

        """

        if not time:
            time = greenthread

        # If any instances never launch at destination host,
        # basic-filtering must be set here.
        self.firewall_driver.setup_basic_filtering(instance_ref)
        # setting up n)ova-instance-instance-xx mainly.
        self.firewall_driver.prepare_instance_filter(instance_ref)

        # wait for completion
        timeout_count = range(FLAGS.live_migration_retry_count)
        while timeout_count:
            if self.firewall_driver.instance_filter_exists(instance_ref):
                break
            timeout_count.pop()
            if len(timeout_count) == 0:
                msg = _('Timeout migrating for %s. nwfilter not found.')
                raise exception.Error(msg % instance_ref.name)
            time.sleep(1)

    def live_migration(self, ctxt, instance_ref, dest,
                       post_method, recover_method):
        """Spawning live_migration operation for distributing high-load.

        :params ctxt: security context
        :params instance_ref:
            nova.db.sqlalchemy.models.Instance object
            instance object that is migrated.
        :params dest: destination host
        :params post_method:
            post operation method.
            expected nova.compute.manager.post_live_migration.
        :params recover_method:
            recovery method when any exception occurs.
            expected nova.compute.manager.recover_live_migration.

        """

        greenthread.spawn(self._live_migration, ctxt, instance_ref, dest,
                          post_method, recover_method)

    def _live_migration(self, ctxt, instance_ref, dest,
                        post_method, recover_method):
        """Do live migration.

        :params ctxt: security context
        :params instance_ref:
            nova.db.sqlalchemy.models.Instance object
            instance object that is migrated.
        :params dest: destination host
        :params post_method:
            post operation method.
            expected nova.compute.manager.post_live_migration.
        :params recover_method:
            recovery method when any exception occurs.
            expected nova.compute.manager.recover_live_migration.

        """

        # Do live migration.
        try:
            flaglist = FLAGS.live_migration_flag.split(',')
            flagvals = [getattr(libvirt, x.strip()) for x in flaglist]
            logical_sum = reduce(lambda x, y: x | y, flagvals)

            if self.read_only:
                tmpconn = self._connect(self.libvirt_uri, False)
                dom = tmpconn.lookupByName(instance_ref.name)
                dom.migrateToURI(FLAGS.live_migration_uri % dest,
                                 logical_sum,
                                 None,
                                 FLAGS.live_migration_bandwidth)
                tmpconn.close()
            else:
                dom = self._conn.lookupByName(instance_ref.name)
                dom.migrateToURI(FLAGS.live_migration_uri % dest,
                                 logical_sum,
                                 None,
                                 FLAGS.live_migration_bandwidth)

        except Exception:
            recover_method(ctxt, instance_ref, dest=dest)
            raise

        # Waiting for completion of live_migration.
        timer = utils.LoopingCall(f=None)

        def wait_for_live_migration():
            """waiting for live migration completion"""
            try:
                self.get_info(instance_ref.name)['state']
            except exception.NotFound:
                timer.stop()
                post_method(ctxt, instance_ref, dest)

        timer.f = wait_for_live_migration
        timer.start(interval=0.5, now=True)

    def unfilter_instance(self, instance_ref):
        """See comments of same method in firewall_driver."""
        self.firewall_driver.unfilter_instance(instance_ref)

    def update_host_status(self):
        """See xenapi_conn.py implementation."""
        pass

    def get_host_stats(self, refresh=False):
        """See xenapi_conn.py implementation."""
        pass

    def set_host_enabled(self, host, enabled):
        """Sets the specified host's ability to accept new instances."""
        pass<|MERGE_RESOLUTION|>--- conflicted
+++ resolved
@@ -259,18 +259,10 @@
             infos.append(info)
         return infos
 
-<<<<<<< HEAD
-    def setup_vif_network(self, ctxt, instance_id):
-        """Set up VIF networking on the host."""
-        networks = db.network_get_all_by_instance(ctxt, instance_id)
-        for network in networks:
-            self.vif_driver.plug(network)
-=======
     def plug_vifs(self, instance, network_info):
         """Plugin VIFs into networks."""
         for (network, mapping) in network_info:
             self.vif_driver.plug(instance, network, mapping)
->>>>>>> 2bfa9157
 
     def destroy(self, instance, network_info, cleanup=True):
         instance_name = instance['name']
