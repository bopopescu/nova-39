--- conflicted
+++ resolved
@@ -55,10 +55,7 @@
     try:
         instance_types.create()
     except Exception:
-<<<<<<< HEAD
-=======
         logging.info(repr(instance_types))
->>>>>>> 6afe9f05
         logging.exception('Exception while creating instance_types table')
         raise
 
@@ -79,10 +76,7 @@
                         'local_gb': values["local_gb"],
                         'flavorid': values["flavorid"]})
     except Exception:
-<<<<<<< HEAD
-=======
         logging.info(repr(instance_types))
->>>>>>> 6afe9f05
         logging.exception('Exception while seeding instance_types table')
         raise
 
