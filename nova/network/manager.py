--- conflicted
+++ resolved
@@ -124,18 +124,13 @@
     used since they share code to RPC.call allocate_fixed_ip on the
     correct network host to configure dnsmasq
     """
-<<<<<<< HEAD
-    def _allocate_fixed_ips(self, context, instance_id, networks,
-                            requested_networks=None):
-        """Calls allocate_fixed_ip once for each network."""
-        green_pool = greenpool.GreenPool()
-=======
     def _allocate_fixed_ips(self, context, instance_id, networks, **kwargs):
         """Calls allocate_fixed_ip once for each network."""
         green_pool = greenpool.GreenPool()
 
         vpn = kwargs.pop('vpn')
->>>>>>> 326074c9
+        requested_networks = kwargs.pop('requested_networks')
+
         for network in networks:
             address = None
             if requested_networks is not None:
@@ -151,32 +146,26 @@
                 args = {}
                 args['instance_id'] = instance_id
                 args['network_id'] = network['id']
-<<<<<<< HEAD
                 args['address'] = address
-=======
                 args['vpn'] = vpn
 
->>>>>>> 326074c9
                 green_pool.spawn_n(rpc.call, context, topic,
                                    {'method': '_rpc_allocate_fixed_ip',
                                     'args': args})
             else:
                 # i am the correct host, run here
-<<<<<<< HEAD
                 self.allocate_fixed_ip(context, instance_id, network,
-                                       address=address)
-=======
-                self.allocate_fixed_ip(context, instance_id, network, vpn=vpn)
->>>>>>> 326074c9
+                                       vpn=vpn, address=address)
 
         # wait for all of the allocates (if any) to finish
         green_pool.waitall()
 
     def _rpc_allocate_fixed_ip(self, context, instance_id, network_id,
-                               address=None):
+                               **kwargs):
         """Sits in between _allocate_fixed_ips and allocate_fixed_ip to
         perform network lookup on the far side of rpc.
         """
+        address = kwargs.get('address', None)
         network = self.db.network_get(context, network_id)
         self.allocate_fixed_ip(context, instance_id, network, address=address)
 
@@ -381,19 +370,15 @@
         # TODO(tr3buchet) maybe this needs to be updated in the future if
         #                 there is a better way to determine which networks
         #                 a non-vlan instance should connect to
-<<<<<<< HEAD
         if requested_networks is not None and len(requested_networks) != 0:
             networks = self.db.network_get_requested_networks(context,
                                                     requested_networks)
         else:
-            networks = self.db.network_get_all(context)
-=======
-        try:
-            networks = self.db.network_get_all(context)
-        except Exception.NoNetworksFound:
-            # we don't care if no networks are found
-            pass
->>>>>>> 326074c9
+            try:
+                networks = self.db.network_get_all(context)
+            except Exception.NoNetworksFound:
+                # we don't care if no networks are found
+                pass
 
         # return only networks which are not vlan networks and have host set
         return [network for network in networks if
@@ -407,12 +392,8 @@
         instance_id = kwargs.pop('instance_id')
         project_id = kwargs.pop('project_id')
         type_id = kwargs.pop('instance_type_id')
-<<<<<<< HEAD
         requested_networks = kwargs.pop('requested_networks')
-        LOG.debug(requested_networks)
-=======
         vpn = kwargs.pop('vpn')
->>>>>>> 326074c9
         admin_context = context.elevated()
         LOG.debug(_("network allocations for instance %s"), instance_id,
                                                             context=context)
@@ -421,13 +402,9 @@
                                                    project_id,
                                                    requested_networks)
         self._allocate_mac_addresses(context, instance_id, networks)
-<<<<<<< HEAD
         self._allocate_fixed_ips(admin_context, instance_id,
-                                networks,
-                                requested_networks=requested_networks)
-=======
-        self._allocate_fixed_ips(admin_context, instance_id, networks, vpn=vpn)
->>>>>>> 326074c9
+                                 networks, vpn=vpn,
+                                 requested_networks=requested_networks)
         return self.get_instance_nw_info(context, instance_id, type_id)
 
     def deallocate_for_instance(self, context, **kwargs):
@@ -708,12 +685,7 @@
                                               'address': address,
                                               'reserved': reserved})
 
-<<<<<<< HEAD
-    def _allocate_fixed_ips(self, context, instance_id, networks,
-                            requested_networks=None):
-=======
     def _allocate_fixed_ips(self, context, instance_id, networks, **kwargs):
->>>>>>> 326074c9
         """Calls allocate_fixed_ip once for each network."""
         raise NotImplementedError()
 
@@ -779,13 +751,9 @@
 
     timeout_fixed_ips = False
 
-<<<<<<< HEAD
-    def _allocate_fixed_ips(self, context, instance_id, networks,
-                            requested_networks=None):
-=======
     def _allocate_fixed_ips(self, context, instance_id, networks, **kwargs):
->>>>>>> 326074c9
         """Calls allocate_fixed_ip once for each network."""
+        requested_networks = kwargs.pop('requested_networks')
         for network in networks:
             address = None
             if requested_networks is not None:
@@ -848,17 +816,12 @@
             self.driver.ensure_bridge(network['bridge'],
                                       network['bridge_interface'])
 
-<<<<<<< HEAD
-    def allocate_fixed_ip(self, context, instance_id, network,
-                          address=None):
-=======
     def allocate_fixed_ip(self, context, instance_id, network, **kwargs):
->>>>>>> 326074c9
         """Allocate flat_network fixed_ip, then setup dhcp for this network."""
         address = super(FlatDHCPManager, self).allocate_fixed_ip(context,
                                                                  instance_id,
                                                                  network,
-                                                                 address)
+                                                                 **kwargs)
         if not FLAGS.fake_network:
             self.driver.update_dhcp(context, network['id'])
 
@@ -907,7 +870,6 @@
 
     def allocate_fixed_ip(self, context, instance_id, network, **kwargs):
         """Gets a fixed ip from the pool."""
-        address = kwargs.get('address', None)
         if kwargs.get('vpn', None):
             address = network['vpn_private_address']
             self.db.fixed_ip_associate(context,
@@ -915,14 +877,10 @@
                                        instance_id)
         else:
             address = self.db.fixed_ip_associate_by_address(context,
-                                                      network['id'],
-<<<<<<< HEAD
-                                                      instance_id,
-                                                      address)
-=======
-                                                      instance_id)
-
->>>>>>> 326074c9
+                                                network['id'],
+                                                instance_id,
+                                                kwargs.get('address', None))
+
         vif = self.db.virtual_interface_get_by_instance_and_network(context,
                                                                  instance_id,
                                                                  network['id'])
