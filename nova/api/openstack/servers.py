# Copyright 2010 OpenStack LLC.
# All Rights Reserved.
#
#    Licensed under the Apache License, Version 2.0 (the "License"); you may
#    not use this file except in compliance with the License. You may obtain
#    a copy of the License at
#
#         http://www.apache.org/licenses/LICENSE-2.0
#
#    Unless required by applicable law or agreed to in writing, software
#    distributed under the License is distributed on an "AS IS" BASIS, WITHOUT
#    WARRANTIES OR CONDITIONS OF ANY KIND, either express or implied. See the
#    License for the specific language governing permissions and limitations
#    under the License.

import hashlib
import json
import traceback

from webob import exc

from nova import compute
from nova import exception
from nova import flags
from nova import log as logging
from nova import wsgi
from nova import utils
from nova.api.openstack import common
from nova.api.openstack import faults
from nova.auth import manager as auth_manager
from nova.compute import instance_types
from nova.compute import power_state
import nova.api.openstack


LOG = logging.getLogger('server')


FLAGS = flags.FLAGS


def _translate_detail_keys(inst):
    """ Coerces into dictionary format, mapping everything to Rackspace-like
    attributes for return"""
    power_mapping = {
        None: 'build',
        power_state.NOSTATE: 'build',
        power_state.RUNNING: 'active',
        power_state.BLOCKED: 'active',
        power_state.SUSPENDED: 'suspended',
        power_state.PAUSED: 'paused',
        power_state.SHUTDOWN: 'active',
        power_state.SHUTOFF: 'active',
        power_state.CRASHED: 'error',
        power_state.FAILED: 'error'}
    inst_dict = {}

    mapped_keys = dict(status='state', imageId='image_id',
        flavorId='instance_type', name='display_name', id='id')

    for k, v in mapped_keys.iteritems():
        inst_dict[k] = inst[v]

    inst_dict['status'] = power_mapping[inst_dict['status']]
    inst_dict['addresses'] = dict(public=[], private=[])

    # grab single private fixed ip
    private_ips = utils.get_from_path(inst, 'fixed_ip/address')
    inst_dict['addresses']['private'] = private_ips

    # grab all public floating ips
    public_ips = utils.get_from_path(inst, 'fixed_ip/floating_ips/address')
    inst_dict['addresses']['public'] = public_ips

    # Return the metadata as a dictionary
    metadata = {}
    for item in inst['metadata']:
        metadata[item['key']] = item['value']
    inst_dict['metadata'] = metadata

    inst_dict['hostId'] = ''
    if inst['host']:
        inst_dict['hostId'] = hashlib.sha224(inst['host']).hexdigest()

    return dict(server=inst_dict)

def _translate_keys(inst):
    """ Coerces into dictionary format, excluding all model attributes
    save for id and name """
    return dict(server=dict(id=inst['id'], name=inst['display_name']))


class Controller(wsgi.Controller):
    """ The Server API controller for the OpenStack API """

    _serialization_metadata = {
        'application/xml': {
            "attributes": {
                "server": ["id", "imageId", "name", "flavorId", "hostId",
                           "status", "progress"]}}}

    def __init__(self):
        self.compute_api = compute.API()
        self._image_service = utils.import_object(FLAGS.image_service)
        super(Controller, self).__init__()

    def index(self, req):
        """ Returns a list of server names and ids for a given user """
        return self._items(req, entity_maker=_translate_keys)

    def detail(self, req):
        """ Returns a list of server details for a given user """
        return self._items(req, entity_maker=_translate_detail_keys)

    def _items(self, req, entity_maker):
        """Returns a list of servers for a given user.

        entity_maker - either _translate_detail_keys or _translate_keys
        """
        instance_list = self.compute_api.get_all(req.environ['nova.context'])
        limited_list = common.limited(instance_list, req)
        res = [entity_maker(inst)['server'] for inst in limited_list]
        return dict(servers=res)

    def show(self, req, id):
        """ Returns server details by server id """
        try:
            instance = self.compute_api.get(req.environ['nova.context'], id)
            return _translate_detail_keys(instance)
        except exception.NotFound:
            return faults.Fault(exc.HTTPNotFound())

    def delete(self, req, id):
        """ Destroys a server """
        try:
            self.compute_api.delete(req.environ['nova.context'], id)
        except exception.NotFound:
            return faults.Fault(exc.HTTPNotFound())
        return exc.HTTPAccepted()

<<<<<<< HEAD
    def _get_kernel_ramdisk_from_image(self, req, image_id):
        """
        Machine images are associated with Kernels and Ramdisk images via
        metadata stored in Glance as 'image_properties'
        """
        def lookup(param):
            _image_id = image_id
            try:
                return image['properties'][param]
            except KeyError:
                LOG.debug(
                    _("%(param)s property not found for image %(_image_id)s") %
                      locals())
            return None

        image_id = str(image_id)
        image = self._image_service.show(req.environ['nova.context'], image_id)
        return lookup('kernel_id'), lookup('ramdisk_id')

    
    def _get_onset_files_from_personality_attr(self, personality_attr):
        """
        Create a list of onset files from the personality request attribute

        At this time, onset_files must be formatted as a list of 
        (file_path, file_content) pairs for compatibility with the 
        underlying compute service.
        """
        onset_files = []
        for personality in personality_attr:
            path = personality['path']
            contents = personality['contents']
            onset_files.append((path, contents))
        return onset_files

=======
>>>>>>> bb7c1b8c
    def create(self, req):
        """ Creates a new server for a given user """
        env = self._deserialize(req.body, req)
        if not env:
            return faults.Fault(exc.HTTPUnprocessableEntity())

        context = req.environ['nova.context']
        key_pairs = auth_manager.AuthManager.get_key_pairs(context)
        if not key_pairs:
            raise exception.NotFound(_("No keypairs defined"))
        key_pair = key_pairs[0]

        image_id = common.get_image_id_from_image_hash(self._image_service,
            context, env['server']['imageId'])
        kernel_id, ramdisk_id = self._get_kernel_ramdisk_from_image(
            req, image_id)

        # Metadata is a list, not a Dictionary, because we allow duplicate keys
        # (even though JSON can't encode this)
        # In future, we may not allow duplicate keys.
        # However, the CloudServers API is not definitive on this front,
        #  and we want to be compatible.
        metadata = []
        if env['server'].get('metadata'):
            for k, v in env['server']['metadata'].items():
                metadata.append({'key': k, 'value': v})

        personality = env['server'].get('personality', [])
        onset_files = self._get_onset_files_from_personality_attr(personality)

        instances = self.compute_api.create(
            context,
            instance_types.get_by_flavor_id(env['server']['flavorId']),
            image_id,
            kernel_id=kernel_id,
            ramdisk_id=ramdisk_id,
            display_name=env['server']['name'],
            display_description=env['server']['name'],
            key_name=key_pair['name'],
            key_data=key_pair['public_key'],
            metadata=metadata,
            onset_files=onset_files)
        return _translate_keys(instances[0])

    def update(self, req, id):
        """ Updates the server name or password """
        inst_dict = self._deserialize(req.body, req)
        if not inst_dict:
            return faults.Fault(exc.HTTPUnprocessableEntity())

        ctxt = req.environ['nova.context']
        update_dict = {}
        if 'adminPass' in inst_dict['server']:
            update_dict['admin_pass'] = inst_dict['server']['adminPass']
            try:
                self.compute_api.set_admin_password(ctxt, id)
            except exception.TimeoutException, e:
                return exc.HTTPRequestTimeout()
        if 'name' in inst_dict['server']:
            update_dict['display_name'] = inst_dict['server']['name']
        try:
            self.compute_api.update(ctxt, id, **update_dict)
        except exception.NotFound:
            return faults.Fault(exc.HTTPNotFound())
        return exc.HTTPNoContent()

    def action(self, req, id):
        """ Multi-purpose method used to reboot, rebuild, and
        resize a server """
        input_dict = self._deserialize(req.body, req)
        #TODO(sandy): rebuild/resize not supported.
        try:
            reboot_type = input_dict['reboot']['type']
        except Exception:
            raise faults.Fault(exc.HTTPNotImplemented())
        try:
            # TODO(gundlach): pass reboot_type, support soft reboot in
            # virt driver
            self.compute_api.reboot(req.environ['nova.context'], id)
        except:
            return faults.Fault(exc.HTTPUnprocessableEntity())
        return exc.HTTPAccepted()

    def lock(self, req, id):
        """
        lock the instance with id
        admin only operation

        """
        context = req.environ['nova.context']
        try:
            self.compute_api.lock(context, id)
        except:
            readable = traceback.format_exc()
            LOG.exception(_("Compute.api::lock %s"), readable)
            return faults.Fault(exc.HTTPUnprocessableEntity())
        return exc.HTTPAccepted()

    def unlock(self, req, id):
        """
        unlock the instance with id
        admin only operation

        """
        context = req.environ['nova.context']
        try:
            self.compute_api.unlock(context, id)
        except:
            readable = traceback.format_exc()
            LOG.exception(_("Compute.api::unlock %s"), readable)
            return faults.Fault(exc.HTTPUnprocessableEntity())
        return exc.HTTPAccepted()

    def get_lock(self, req, id):
        """
        return the boolean state of (instance with id)'s lock

        """
        context = req.environ['nova.context']
        try:
            self.compute_api.get_lock(context, id)
        except:
            readable = traceback.format_exc()
            LOG.exception(_("Compute.api::get_lock %s"), readable)
            return faults.Fault(exc.HTTPUnprocessableEntity())
        return exc.HTTPAccepted()

    def reset_network(self, req, id):
        """
        Reset networking on an instance (admin only).

        """
        context = req.environ['nova.context']
        try:
            self.compute_api.reset_network(context, id)
        except:
            readable = traceback.format_exc()
            LOG.exception(_("Compute.api::reset_network %s"), readable)
            return faults.Fault(exc.HTTPUnprocessableEntity())
        return exc.HTTPAccepted()

    def inject_network_info(self, req, id):
        """
        Inject network info for an instance (admin only).

        """
        context = req.environ['nova.context']
        try:
            self.compute_api.inject_network_info(context, id)
        except:
            readable = traceback.format_exc()
            LOG.exception(_("Compute.api::inject_network_info %s"), readable)
            return faults.Fault(exc.HTTPUnprocessableEntity())
        return exc.HTTPAccepted()

    def pause(self, req, id):
        """ Permit Admins to Pause the server. """
        ctxt = req.environ['nova.context']
        try:
            self.compute_api.pause(ctxt, id)
        except:
            readable = traceback.format_exc()
            LOG.exception(_("Compute.api::pause %s"), readable)
            return faults.Fault(exc.HTTPUnprocessableEntity())
        return exc.HTTPAccepted()

    def unpause(self, req, id):
        """ Permit Admins to Unpause the server. """
        ctxt = req.environ['nova.context']
        try:
            self.compute_api.unpause(ctxt, id)
        except:
            readable = traceback.format_exc()
            LOG.exception(_("Compute.api::unpause %s"), readable)
            return faults.Fault(exc.HTTPUnprocessableEntity())
        return exc.HTTPAccepted()

    def suspend(self, req, id):
        """permit admins to suspend the server"""
        context = req.environ['nova.context']
        try:
            self.compute_api.suspend(context, id)
        except:
            readable = traceback.format_exc()
            LOG.exception(_("compute.api::suspend %s"), readable)
            return faults.Fault(exc.HTTPUnprocessableEntity())
        return exc.HTTPAccepted()

    def resume(self, req, id):
        """permit admins to resume the server from suspend"""
        context = req.environ['nova.context']
        try:
            self.compute_api.resume(context, id)
        except:
            readable = traceback.format_exc()
            LOG.exception(_("compute.api::resume %s"), readable)
            return faults.Fault(exc.HTTPUnprocessableEntity())
        return exc.HTTPAccepted()

    def get_ajax_console(self, req, id):
        """ Returns a url to an instance's ajaxterm console. """
        try:
            self.compute_api.get_ajax_console(req.environ['nova.context'],
                int(id))
        except exception.NotFound:
            return faults.Fault(exc.HTTPNotFound())
        return exc.HTTPAccepted()

    def diagnostics(self, req, id):
        """Permit Admins to retrieve server diagnostics."""
        ctxt = req.environ["nova.context"]
        return self.compute_api.get_diagnostics(ctxt, id)

    def actions(self, req, id):
        """Permit Admins to retrieve server actions."""
        ctxt = req.environ["nova.context"]
        items = self.compute_api.get_actions(ctxt, id)
        actions = []
        # TODO(jk0): Do not do pre-serialization here once the default
        # serializer is updated
        for item in items:
            actions.append(dict(
                created_at=str(item.created_at),
                action=item.action,
                error=item.error))
        return dict(actions=actions)

    def _get_kernel_ramdisk_from_image(self, req, image_id):
        """Retrevies kernel and ramdisk IDs from Glance

        Only 'machine' (ami) type use kernel and ramdisk outside of the
        image.
        """
        # FIXME(sirp): Since we're retrieving the kernel_id from an
        # image_property, this means only Glance is supported.
        # The BaseImageService needs to expose a consistent way of accessing
        # kernel_id and ramdisk_id
        image = self._image_service.show(req.environ['nova.context'], image_id)

        if image['status'] != 'active':
            raise exception.Invalid(
                _("Cannot build from image %(image_id)s, status not active") %
                  locals())

        if image['type'] != 'machine':
            return None, None

        try:
            kernel_id = image['properties']['kernel_id']
        except KeyError:
            raise exception.NotFound(
                _("Kernel not found for image %(image_id)s") % locals())

        try:
            ramdisk_id = image['properties']['ramdisk_id']
        except KeyError:
            raise exception.NotFound(
                _("Ramdisk not found for image %(image_id)s") % locals())

        return kernel_id, ramdisk_id<|MERGE_RESOLUTION|>--- conflicted
+++ resolved
@@ -138,27 +138,6 @@
             return faults.Fault(exc.HTTPNotFound())
         return exc.HTTPAccepted()
 
-<<<<<<< HEAD
-    def _get_kernel_ramdisk_from_image(self, req, image_id):
-        """
-        Machine images are associated with Kernels and Ramdisk images via
-        metadata stored in Glance as 'image_properties'
-        """
-        def lookup(param):
-            _image_id = image_id
-            try:
-                return image['properties'][param]
-            except KeyError:
-                LOG.debug(
-                    _("%(param)s property not found for image %(_image_id)s") %
-                      locals())
-            return None
-
-        image_id = str(image_id)
-        image = self._image_service.show(req.environ['nova.context'], image_id)
-        return lookup('kernel_id'), lookup('ramdisk_id')
-
-    
     def _get_onset_files_from_personality_attr(self, personality_attr):
         """
         Create a list of onset files from the personality request attribute
@@ -174,8 +153,6 @@
             onset_files.append((path, contents))
         return onset_files
 
-=======
->>>>>>> bb7c1b8c
     def create(self, req):
         """ Creates a new server for a given user """
         env = self._deserialize(req.body, req)
