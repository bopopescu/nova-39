# vim: tabstop=4 shiftwidth=4 softtabstop=4

# Copyright 2010-2011 OpenStack LLC.
# All Rights Reserved.
#
#    Licensed under the Apache License, Version 2.0 (the "License"); you may
#    not use this file except in compliance with the License. You may obtain
#    a copy of the License at
#
#         http://www.apache.org/licenses/LICENSE-2.0
#
#    Unless required by applicable law or agreed to in writing, software
#    distributed under the License is distributed on an "AS IS" BASIS, WITHOUT
#    WARRANTIES OR CONDITIONS OF ANY KIND, either express or implied. See the
#    License for the specific language governing permissions and limitations
#    under the License.

import hashlib
import os

from nova.compute import power_state
import nova.compute
import nova.context
from nova.api.openstack import common
from nova.api.openstack.views import addresses as addresses_view
from nova.api.openstack.views import flavors as flavors_view
from nova.api.openstack.views import images as images_view
from nova import utils


class ViewBuilder(object):
    """Model a server response as a python dictionary.

    Public methods: build
    Abstract methods: _build_image, _build_flavor

    """

    def __init__(self, addresses_builder):
        self.addresses_builder = addresses_builder

    def build(self, inst, is_detail):
        """Return a dict that represenst a server."""
        if is_detail:
            server = self._build_detail(inst)
        else:
            server = self._build_simple(inst)

        self._build_extra(server, inst)

        return server

    def _build_simple(self, inst):
        """Return a simple model of a server."""
        return dict(server=dict(id=inst['id'], name=inst['display_name']))

    def _build_detail(self, inst):
        """Returns a detailed model of a server."""
        power_mapping = {
<<<<<<< HEAD
            None: 'build',
            power_state.NOSTATE: 'build',
            power_state.RUNNING: 'active',
            power_state.BLOCKED: 'active',
            power_state.SUSPENDED: 'suspended',
            power_state.PAUSED: 'paused',
            power_state.SHUTDOWN: 'active',
            power_state.SHUTOFF: 'active',
            power_state.CRASHED: 'error',
            power_state.FAILED: 'error',
            power_state.BUILDING: 'build',
        }
=======
            None: 'BUILD',
            power_state.NOSTATE: 'BUILD',
            power_state.RUNNING: 'ACTIVE',
            power_state.BLOCKED: 'ACTIVE',
            power_state.SUSPENDED: 'SUSPENDED',
            power_state.PAUSED: 'PAUSED',
            power_state.SHUTDOWN: 'ACTIVE',
            power_state.SHUTOFF: 'ACTIVE',
            power_state.CRASHED: 'ERROR',
            power_state.FAILED: 'ERROR'}
>>>>>>> fe49861e

        inst_dict = {
            'id': int(inst['id']),
            'name': inst['display_name'],
            'addresses': self.addresses_builder.build(inst),
            'status': power_mapping[inst.get('state')]}

        ctxt = nova.context.get_admin_context()
        compute_api = nova.compute.API()
        if compute_api.has_finished_migration(ctxt, inst['id']):
            inst_dict['status'] = 'RESIZE-CONFIRM'

        # Return the metadata as a dictionary
        metadata = {}
        for item in inst.get('metadata', []):
            metadata[item['key']] = item['value']
        inst_dict['metadata'] = metadata

        inst_dict['hostId'] = ''
        if inst.get('host'):
            inst_dict['hostId'] = hashlib.sha224(inst['host']).hexdigest()

        self._build_image(inst_dict, inst)
        self._build_flavor(inst_dict, inst)

        return dict(server=inst_dict)

    def _build_image(self, response, inst):
        """Return the image sub-resource of a server."""
        raise NotImplementedError()

    def _build_flavor(self, response, inst):
        """Return the flavor sub-resource of a server."""
        raise NotImplementedError()

    def _build_extra(self, response, inst):
        pass


class ViewBuilderV10(ViewBuilder):
    """Model an Openstack API V1.0 server response."""

    def _build_image(self, response, inst):
        if 'image_id' in dict(inst):
            response['imageId'] = inst['image_id']

    def _build_flavor(self, response, inst):
        if 'instance_type' in dict(inst):
            response['flavorId'] = inst['instance_type']


class ViewBuilderV11(ViewBuilder):
    """Model an Openstack API V1.0 server response."""
    def __init__(self, addresses_builder, flavor_builder, image_builder,
                 base_url):
        ViewBuilder.__init__(self, addresses_builder)
        self.flavor_builder = flavor_builder
        self.image_builder = image_builder
        self.base_url = base_url

    def _build_image(self, response, inst):
        if "image_id" in dict(inst):
            image_id = inst.get("image_id")
            response["imageRef"] = self.image_builder.generate_href(image_id)

    def _build_flavor(self, response, inst):
        if "instance_type" in dict(inst):
            flavor_id = inst["instance_type"]
            flavor_ref = self.flavor_builder.generate_href(flavor_id)
            response["flavorRef"] = flavor_ref

    def _build_extra(self, response, inst):
        self._build_links(response, inst)

    def _build_links(self, response, inst):
        href = self.generate_href(inst["id"])

        links = [
            {
                "rel": "self",
                "href": href,
            },
            {
                "rel": "bookmark",
                "type": "application/json",
                "href": href,
            },
            {
                "rel": "bookmark",
                "type": "application/xml",
                "href": href,
            },
        ]

        response["server"]["links"] = links

    def generate_href(self, server_id):
        """Create an url that refers to a specific server id."""
        return os.path.join(self.base_url, "servers", str(server_id))<|MERGE_RESOLUTION|>--- conflicted
+++ resolved
@@ -57,20 +57,6 @@
     def _build_detail(self, inst):
         """Returns a detailed model of a server."""
         power_mapping = {
-<<<<<<< HEAD
-            None: 'build',
-            power_state.NOSTATE: 'build',
-            power_state.RUNNING: 'active',
-            power_state.BLOCKED: 'active',
-            power_state.SUSPENDED: 'suspended',
-            power_state.PAUSED: 'paused',
-            power_state.SHUTDOWN: 'active',
-            power_state.SHUTOFF: 'active',
-            power_state.CRASHED: 'error',
-            power_state.FAILED: 'error',
-            power_state.BUILDING: 'build',
-        }
-=======
             None: 'BUILD',
             power_state.NOSTATE: 'BUILD',
             power_state.RUNNING: 'ACTIVE',
@@ -80,8 +66,9 @@
             power_state.SHUTDOWN: 'ACTIVE',
             power_state.SHUTOFF: 'ACTIVE',
             power_state.CRASHED: 'ERROR',
-            power_state.FAILED: 'ERROR'}
->>>>>>> fe49861e
+            power_state.FAILED: 'ERROR',
+            power_state.BUILDING: 'BUILD',
+        }
 
         inst_dict = {
             'id': int(inst['id']),
