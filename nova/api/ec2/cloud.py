# vim: tabstop=4 shiftwidth=4 softtabstop=4

# Copyright 2010 United States Government as represented by the
# Administrator of the National Aeronautics and Space Administration.
# All Rights Reserved.
#
#    Licensed under the Apache License, Version 2.0 (the "License"); you may
#    not use this file except in compliance with the License. You may obtain
#    a copy of the License at
#
#         http://www.apache.org/licenses/LICENSE-2.0
#
#    Unless required by applicable law or agreed to in writing, software
#    distributed under the License is distributed on an "AS IS" BASIS, WITHOUT
#    WARRANTIES OR CONDITIONS OF ANY KIND, either express or implied. See the
#    License for the specific language governing permissions and limitations
#    under the License.

"""
Cloud Controller: Implementation of EC2 REST API calls, which are
dispatched to other nodes via AMQP RPC. State is via distributed
datastore.
"""

import base64
import netaddr
import os
import urllib
import tempfile
import time
import shutil

from nova import compute
from nova import context

from nova import crypto
from nova import db
from nova import exception
from nova import flags
from nova import ipv6
from nova import log as logging
from nova import network
from nova import rpc
from nova import utils
from nova import volume
from nova.api.ec2 import ec2utils
from nova.compute import instance_types
from nova.image import s3


FLAGS = flags.FLAGS
flags.DECLARE('service_down_time', 'nova.scheduler.driver')

LOG = logging.getLogger("nova.api.cloud")


def _gen_key(context, user_id, key_name):
    """Generate a key

    This is a module level method because it is slow and we need to defer
    it into a process pool."""
    # NOTE(vish): generating key pair is slow so check for legal
    #             creation before creating key_pair
    try:
        db.key_pair_get(context, user_id, key_name)
        raise exception.KeyPairExists(key_name=key_name)
    except exception.NotFound:
        pass
    private_key, public_key, fingerprint = crypto.generate_key_pair()
    key = {}
    key['user_id'] = user_id
    key['name'] = key_name
    key['public_key'] = public_key
    key['fingerprint'] = fingerprint
    db.key_pair_create(context, key)
    return {'private_key': private_key, 'fingerprint': fingerprint}


# TODO(yamahata): hypervisor dependent default device name
_DEFAULT_ROOT_DEVICE_NAME = '/dev/sda1'


def _parse_block_device_mapping(bdm):
    """Parse BlockDeviceMappingItemType into flat hash
    BlockDevicedMapping.<N>.DeviceName
    BlockDevicedMapping.<N>.Ebs.SnapshotId
    BlockDevicedMapping.<N>.Ebs.VolumeSize
    BlockDevicedMapping.<N>.Ebs.DeleteOnTermination
    BlockDevicedMapping.<N>.Ebs.NoDevice
    BlockDevicedMapping.<N>.VirtualName
    => remove .Ebs and allow volume id in SnapshotId
    """
    ebs = bdm.pop('ebs', None)
    if ebs:
        ec2_id = ebs.pop('snapshot_id', None)
        if ec2_id:
            id = ec2utils.ec2_id_to_id(ec2_id)
            if ec2_id.startswith('snap-'):
                bdm['snapshot_id'] = id
            elif ec2_id.startswith('vol-'):
                bdm['volume_id'] = id
            ebs.setdefault('delete_on_termination', True)
        bdm.update(ebs)
    return bdm


def _properties_get_mappings(properties):
    return ec2utils.mappings_prepend_dev(properties.get('mappings', []))


def _format_block_device_mapping(bdm):
    """Contruct BlockDeviceMappingItemType
    {'device_name': '...', 'snapshot_id': , ...}
    => BlockDeviceMappingItemType
    """
    keys = (('deviceName', 'device_name'),
             ('virtualName', 'virtual_name'))
    item = {}
    for name, k in keys:
        if k in bdm:
            item[name] = bdm[k]
    if bdm.get('no_device'):
        item['noDevice'] = True
    if ('snapshot_id' in bdm) or ('volume_id' in bdm):
        ebs_keys = (('snapshotId', 'snapshot_id'),
                    ('snapshotId', 'volume_id'),        # snapshotId is abused
                    ('volumeSize', 'volume_size'),
                    ('deleteOnTermination', 'delete_on_termination'))
        ebs = {}
        for name, k in ebs_keys:
            if k in bdm:
                if k == 'snapshot_id':
                    ebs[name] = ec2utils.id_to_ec2_snap_id(bdm[k])
                elif k == 'volume_id':
                    ebs[name] = ec2utils.id_to_ec2_vol_id(bdm[k])
                else:
                    ebs[name] = bdm[k]
        assert 'snapshotId' in ebs
        item['ebs'] = ebs
    return item


def _format_mappings(properties, result):
    """Format multiple BlockDeviceMappingItemType"""
    mappings = [{'virtualName': m['virtual'], 'deviceName': m['device']}
                for m in _properties_get_mappings(properties)
                if (m['virtual'] == 'swap' or
                    m['virtual'].startswith('ephemeral'))]

    block_device_mapping = [_format_block_device_mapping(bdm) for bdm in
                            properties.get('block_device_mapping', [])]

    # NOTE(yamahata): overwrite mappings with block_device_mapping
    for bdm in block_device_mapping:
        for i in range(len(mappings)):
            if bdm['deviceName'] == mappings[i]['deviceName']:
                del mappings[i]
                break
        mappings.append(bdm)

    # NOTE(yamahata): trim ebs.no_device == true. Is this necessary?
    mappings = [bdm for bdm in mappings if not (bdm.get('noDevice', False))]

    if mappings:
        result['blockDeviceMapping'] = mappings


class CloudController(object):
    """ CloudController provides the critical dispatch between
 inbound API calls through the endpoint and messages
 sent to the other nodes.
"""
    def __init__(self):
        self.image_service = s3.S3ImageService()
        self.network_api = network.API()
        self.volume_api = volume.API()
        self.compute_api = compute.API(
                network_api=self.network_api,
                volume_api=self.volume_api)
        self.setup()

    def __str__(self):
        return 'CloudController'

    def setup(self):
        """ Ensure the keychains and folders exist. """
        # FIXME(ja): this should be moved to a nova-manage command,
        # if not setup throw exceptions instead of running
        # Create keys folder, if it doesn't exist
        if not os.path.exists(FLAGS.keys_path):
            os.makedirs(FLAGS.keys_path)
        # Gen root CA, if we don't have one
        root_ca_path = os.path.join(FLAGS.ca_path, FLAGS.ca_file)
        if not os.path.exists(root_ca_path):
            genrootca_sh_path = os.path.join(os.path.dirname(__file__),
                                             os.path.pardir,
                                             os.path.pardir,
                                             'CA',
                                             'genrootca.sh')

            start = os.getcwd()
            if not os.path.exists(FLAGS.ca_path):
                os.makedirs(FLAGS.ca_path)
            os.chdir(FLAGS.ca_path)
            # TODO(vish): Do this with M2Crypto instead
            utils.runthis(_("Generating root CA: %s"), "sh", genrootca_sh_path)
            os.chdir(start)

    def _get_mpi_data(self, context, project_id):
        result = {}
        search_opts = {'project_id': project_id}
        for instance in self.compute_api.get_all(context,
                search_opts=search_opts):
            if instance['fixed_ips']:
                line = '%s slots=%d' % (instance['fixed_ips'][0]['address'],
                                        instance['vcpus'])
                key = str(instance['key_name'])
                if key in result:
                    result[key].append(line)
                else:
                    result[key] = [line]
        return result

    def _get_availability_zone_by_host(self, context, host):
        services = db.service_get_all_by_host(context.elevated(), host)
        if len(services) > 0:
            return services[0]['availability_zone']
        return 'unknown zone'

    def _get_image_state(self, image):
        # NOTE(vish): fallback status if image_state isn't set
        state = image.get('status')
        if state == 'active':
            state = 'available'
        return image['properties'].get('image_state', state)

    def get_metadata(self, address):
        ctxt = context.get_admin_context()
        search_opts = {'fixed_ip': address}
        try:
            instance_ref = self.compute_api.get_all(ctxt,
                    search_opts=search_opts)
        except exception.NotFound:
            instance_ref = None
        if instance_ref is None:
            return None

        # This ensures that all attributes of the instance
        # are populated.
        instance_ref = db.instance_get(ctxt, instance_ref[0]['id'])

        mpi = self._get_mpi_data(ctxt, instance_ref['project_id'])
        if instance_ref['key_name']:
            keys = {'0': {'_name': instance_ref['key_name'],
                          'openssh-key': instance_ref['key_data']}}
        else:
            keys = ''
        hostname = instance_ref['hostname']
        host = instance_ref['host']
        availability_zone = self._get_availability_zone_by_host(ctxt, host)
        floating_ip = db.instance_get_floating_address(ctxt,
                                                       instance_ref['id'])
        ec2_id = ec2utils.id_to_ec2_id(instance_ref['id'])
        image_ec2_id = self.image_ec2_id(instance_ref['image_ref'])
        security_groups = db.security_group_get_by_instance(ctxt,
                                                            instance_ref['id'])
        security_groups = [x['name'] for x in security_groups]
        data = {
            'user-data': base64.b64decode(instance_ref['user_data']),
            'meta-data': {
                'ami-id': image_ec2_id,
                'ami-launch-index': instance_ref['launch_index'],
                'ami-manifest-path': 'FIXME',
                'block-device-mapping': {
                    # TODO(vish): replace with real data
                    'ami': 'sda1',
                    'ephemeral0': 'sda2',
                    'root': _DEFAULT_ROOT_DEVICE_NAME,
                    'swap': 'sda3'},
                'hostname': hostname,
                'instance-action': 'none',
                'instance-id': ec2_id,
                'instance-type': instance_ref['instance_type'],
                'local-hostname': hostname,
                'local-ipv4': address,
                'placement': {'availability-zone': availability_zone},
                'public-hostname': hostname,
                'public-ipv4': floating_ip or '',
                'public-keys': keys,
                'reservation-id': instance_ref['reservation_id'],
                'security-groups': security_groups,
                'mpi': mpi}}

        for image_type in ['kernel', 'ramdisk']:
            if instance_ref.get('%s_id' % image_type):
                ec2_id = self.image_ec2_id(instance_ref['%s_id' % image_type],
                                           self._image_type(image_type))
                data['meta-data']['%s-id' % image_type] = ec2_id

        if False:  # TODO(vish): store ancestor ids
            data['ancestor-ami-ids'] = []
        if False:  # TODO(vish): store product codes
            data['product-codes'] = []
        return data

    def describe_availability_zones(self, context, **kwargs):
        if ('zone_name' in kwargs and
            'verbose' in kwargs['zone_name'] and
            context.is_admin):
            return self._describe_availability_zones_verbose(context,
                                                             **kwargs)
        else:
            return self._describe_availability_zones(context, **kwargs)

    def _describe_availability_zones(self, context, **kwargs):
        ctxt = context.elevated()
        enabled_services = db.service_get_all(ctxt, False)
        disabled_services = db.service_get_all(ctxt, True)
        available_zones = []
        for zone in [service.availability_zone for service
                     in enabled_services]:
            if not zone in available_zones:
                available_zones.append(zone)
        not_available_zones = []
        for zone in [service.availability_zone for service in disabled_services
                     if not service['availability_zone'] in available_zones]:
            if not zone in not_available_zones:
                not_available_zones.append(zone)
        result = []
        for zone in available_zones:
            result.append({'zoneName': zone,
                           'zoneState': "available"})
        for zone in not_available_zones:
            result.append({'zoneName': zone,
                           'zoneState': "not available"})
        return {'availabilityZoneInfo': result}

    def _describe_availability_zones_verbose(self, context, **kwargs):
        rv = {'availabilityZoneInfo': [{'zoneName': 'nova',
                                        'zoneState': 'available'}]}

        services = db.service_get_all(context, False)
        now = utils.utcnow()
        hosts = []
        for host in [service['host'] for service in services]:
            if not host in hosts:
                hosts.append(host)
        for host in hosts:
            rv['availabilityZoneInfo'].append({'zoneName': '|- %s' % host,
                                               'zoneState': ''})
            hsvcs = [service for service in services \
                     if service['host'] == host]
            for svc in hsvcs:
                delta = now - (svc['updated_at'] or svc['created_at'])
                alive = (delta.seconds <= FLAGS.service_down_time)
                art = (alive and ":-)") or "XXX"
                active = 'enabled'
                if svc['disabled']:
                    active = 'disabled'
                rv['availabilityZoneInfo'].append({
                        'zoneName': '| |- %s' % svc['binary'],
                        'zoneState': '%s %s %s' % (active, art,
                                                   svc['updated_at'])})
        return rv

    def describe_regions(self, context, region_name=None, **kwargs):
        if FLAGS.region_list:
            regions = []
            for region in FLAGS.region_list:
                name, _sep, host = region.partition('=')
                endpoint = '%s://%s:%s%s' % (FLAGS.ec2_scheme,
                                             host,
                                             FLAGS.ec2_port,
                                             FLAGS.ec2_path)
                regions.append({'regionName': name,
                                'regionEndpoint': endpoint})
        else:
            regions = [{'regionName': 'nova',
                        'regionEndpoint': '%s://%s:%s%s' % (FLAGS.ec2_scheme,
                                                            FLAGS.ec2_host,
                                                            FLAGS.ec2_port,
                                                            FLAGS.ec2_path)}]
        return {'regionInfo': regions}

    def describe_snapshots(self,
                           context,
                           snapshot_id=None,
                           owner=None,
                           restorable_by=None,
                           **kwargs):
        if snapshot_id:
            snapshots = []
            for ec2_id in snapshot_id:
                internal_id = ec2utils.ec2_id_to_id(ec2_id)
                snapshot = self.volume_api.get_snapshot(
                    context,
                    snapshot_id=internal_id)
                snapshots.append(snapshot)
        else:
            snapshots = self.volume_api.get_all_snapshots(context)
        snapshots = [self._format_snapshot(context, s) for s in snapshots]
        return {'snapshotSet': snapshots}

    def _format_snapshot(self, context, snapshot):
        s = {}
        s['snapshotId'] = ec2utils.id_to_ec2_snap_id(snapshot['id'])
        s['volumeId'] = ec2utils.id_to_ec2_vol_id(snapshot['volume_id'])
        s['status'] = snapshot['status']
        s['startTime'] = snapshot['created_at']
        s['progress'] = snapshot['progress']
        s['ownerId'] = snapshot['project_id']
        s['volumeSize'] = snapshot['volume_size']
        s['description'] = snapshot['display_description']

        s['display_name'] = snapshot['display_name']
        s['display_description'] = snapshot['display_description']
        return s

    def create_snapshot(self, context, volume_id, **kwargs):
        LOG.audit(_("Create snapshot of volume %s"), volume_id,
                  context=context)
        volume_id = ec2utils.ec2_id_to_id(volume_id)
        snapshot = self.volume_api.create_snapshot(
                context,
                volume_id=volume_id,
                name=kwargs.get('display_name'),
                description=kwargs.get('display_description'))
        return self._format_snapshot(context, snapshot)

    def delete_snapshot(self, context, snapshot_id, **kwargs):
        snapshot_id = ec2utils.ec2_id_to_id(snapshot_id)
        self.volume_api.delete_snapshot(context, snapshot_id=snapshot_id)
        return True

    def describe_key_pairs(self, context, key_name=None, **kwargs):
        key_pairs = db.key_pair_get_all_by_user(context, context.user_id)
        if not key_name is None:
            key_pairs = [x for x in key_pairs if x['name'] in key_name]

        result = []
        for key_pair in key_pairs:
            # filter out the vpn keys
            suffix = FLAGS.vpn_key_suffix
            if context.is_admin or \
               not key_pair['name'].endswith(suffix):
                result.append({
                    'keyName': key_pair['name'],
                    'keyFingerprint': key_pair['fingerprint'],
                })

        return {'keySet': result}

    def create_key_pair(self, context, key_name, **kwargs):
        LOG.audit(_("Create key pair %s"), key_name, context=context)
        data = _gen_key(context, context.user_id, key_name)
        return {'keyName': key_name,
                'keyFingerprint': data['fingerprint'],
                'keyMaterial': data['private_key']}
        # TODO(vish): when context is no longer an object, pass it here

    def import_public_key(self, context, key_name, public_key,
                         fingerprint=None):
        LOG.audit(_("Import key %s"), key_name, context=context)
        key = {}
        key['user_id'] = context.user_id
        key['name'] = key_name
        key['public_key'] = public_key
        if fingerprint is None:
            tmpdir = tempfile.mkdtemp()
            pubfile = os.path.join(tmpdir, 'temp.pub')
            fh = open(pubfile, 'w')
            fh.write(public_key)
            fh.close()
            (out, err) = utils.execute('ssh-keygen', '-q', '-l', '-f',
                                       '%s' % (pubfile))
            fingerprint = out.split(' ')[1]
            shutil.rmtree(tmpdir)
        key['fingerprint'] = fingerprint
        db.key_pair_create(context, key)
        return True

    def delete_key_pair(self, context, key_name, **kwargs):
        LOG.audit(_("Delete key pair %s"), key_name, context=context)
        try:
            db.key_pair_destroy(context, context.user_id, key_name)
        except exception.NotFound:
            # aws returns true even if the key doesn't exist
            pass
        return True

    def describe_security_groups(self, context, group_name=None, group_id=None,
                                 **kwargs):
        self.compute_api.ensure_default_security_group(context)
        if group_name or group_id:
            groups = []
            if group_name:
                for name in group_name:
                    group = db.security_group_get_by_name(context,
                                                          context.project_id,
                                                          name)
                    groups.append(group)
            if group_id:
                for gid in group_id:
                    group = db.security_group_get(context, gid)
                    groups.append(group)
        elif context.is_admin:
            groups = db.security_group_get_all(context)
        else:
            groups = db.security_group_get_by_project(context,
                                                      context.project_id)
        groups = [self._format_security_group(context, g) for g in groups]

        return {'securityGroupInfo':
                list(sorted(groups,
                            key=lambda k: (k['ownerId'], k['groupName'])))}

    def _format_security_group(self, context, group):
        g = {}
        g['groupDescription'] = group.description
        g['groupName'] = group.name
        g['ownerId'] = group.project_id
        g['ipPermissions'] = []
        for rule in group.rules:
            r = {}
            r['ipProtocol'] = rule.protocol
            r['fromPort'] = rule.from_port
            r['toPort'] = rule.to_port
            r['groups'] = []
            r['ipRanges'] = []
            if rule.group_id:
                source_group = db.security_group_get(context, rule.group_id)
                r['groups'] += [{'groupName': source_group.name,
                                 'userId': source_group.project_id}]
            else:
                r['ipRanges'] += [{'cidrIp': rule.cidr}]
            g['ipPermissions'] += [r]
        return g

    def _revoke_rule_args_to_dict(self, context, to_port=None, from_port=None,
                                  ip_protocol=None, cidr_ip=None, user_id=None,
                                  source_security_group_name=None,
                                  source_security_group_owner_id=None):

        values = {}

        if source_security_group_name:
            source_project_id = self._get_source_project_id(context,
                source_security_group_owner_id)

            source_security_group = \
                    db.security_group_get_by_name(context.elevated(),
                                                  source_project_id,
                                                  source_security_group_name)
            values['group_id'] = source_security_group['id']
        elif cidr_ip:
            # If this fails, it throws an exception. This is what we want.
            cidr_ip = urllib.unquote(cidr_ip).decode()
            netaddr.IPNetwork(cidr_ip)
            values['cidr'] = cidr_ip
        else:
            values['cidr'] = '0.0.0.0/0'

        if ip_protocol and from_port and to_port:
            from_port = int(from_port)
            to_port = int(to_port)
            ip_protocol = str(ip_protocol)

            if ip_protocol.upper() not in ['TCP', 'UDP', 'ICMP']:
                raise exception.InvalidIpProtocol(protocol=ip_protocol)
            if ((min(from_port, to_port) < -1) or
                (max(from_port, to_port) > 65535)):
                raise exception.InvalidPortRange(from_port=from_port,
                                                 to_port=to_port)

            values['protocol'] = ip_protocol
            values['from_port'] = from_port
            values['to_port'] = to_port
        else:
            # If cidr based filtering, protocol and ports are mandatory
            if 'cidr' in values:
                return None

        return values

    def _security_group_rule_exists(self, security_group, values):
        """Indicates whether the specified rule values are already
           defined in the given security group.
        """
        for rule in security_group.rules:
            if 'group_id' in values:
                if rule['group_id'] == values['group_id']:
                    return True
            else:
                is_duplicate = True
                for key in ('cidr', 'from_port', 'to_port', 'protocol'):
                    if rule[key] != values[key]:
                        is_duplicate = False
                        break
                if is_duplicate:
                    return True
        return False

    def revoke_security_group_ingress(self, context, group_name=None,
                                      group_id=None, **kwargs):
        if not group_name and not group_id:
            err = "Not enough parameters, need group_name or group_id"
            raise exception.ApiError(_(err))
        self.compute_api.ensure_default_security_group(context)
        notfound = exception.SecurityGroupNotFound
        if group_name:
            security_group = db.security_group_get_by_name(context,
                                                           context.project_id,
                                                           group_name)
            if not security_group:
                raise notfound(security_group_id=group_name)
        if group_id:
            security_group = db.security_group_get(context, group_id)
            if not security_group:
                raise notfound(security_group_id=group_id)

        msg = "Revoke security group ingress %s"
        LOG.audit(_(msg), security_group['name'], context=context)

        criteria = self._revoke_rule_args_to_dict(context, **kwargs)
        if criteria is None:
            raise exception.ApiError(_("Not enough parameters to build a "
                                       "valid rule."))

        for rule in security_group.rules:
            match = True
            for (k, v) in criteria.iteritems():
                if getattr(rule, k, False) != v:
                    match = False
            if match:
                db.security_group_rule_destroy(context, rule['id'])
                self.compute_api.trigger_security_group_rules_refresh(context,
                                        security_group_id=security_group['id'])
                return True
        raise exception.ApiError(_("No rule for the specified parameters."))

    # TODO(soren): This has only been tested with Boto as the client.
    #              Unfortunately, it seems Boto is using an old API
    #              for these operations, so support for newer API versions
    #              is sketchy.
    def authorize_security_group_ingress(self, context, group_name=None,
                                         group_id=None, **kwargs):
        if not group_name and not group_id:
            err = "Not enough parameters, need group_name or group_id"
            raise exception.ApiError(_(err))
        self.compute_api.ensure_default_security_group(context)
        notfound = exception.SecurityGroupNotFound
        if group_name:
            security_group = db.security_group_get_by_name(context,
                                                           context.project_id,
                                                           group_name)
            if not security_group:
                raise notfound(security_group_id=group_name)
        if group_id:
            security_group = db.security_group_get(context, group_id)
            if not security_group:
                raise notfound(security_group_id=group_id)

        msg = "Authorize security group ingress %s"
        LOG.audit(_(msg), security_group['name'], context=context)
        values = self._revoke_rule_args_to_dict(context, **kwargs)
        if values is None:
            raise exception.ApiError(_("Not enough parameters to build a "
                                       "valid rule."))
        values['parent_group_id'] = security_group.id

        if self._security_group_rule_exists(security_group, values):
            raise exception.ApiError(_('This rule already exists in group %s')
                                     % group_name)

        security_group_rule = db.security_group_rule_create(context, values)

        self.compute_api.trigger_security_group_rules_refresh(context,
                                      security_group_id=security_group['id'])

        return True

    def _get_source_project_id(self, context, source_security_group_owner_id):
        if source_security_group_owner_id:
        # Parse user:project for source group.
            source_parts = source_security_group_owner_id.split(':')

            # If no project name specified, assume it's same as user name.
            # Since we're looking up by project name, the user name is not
            # used here.  It's only read for EC2 API compatibility.
            if len(source_parts) == 2:
                source_project_id = source_parts[1]
            else:
                source_project_id = source_parts[0]
        else:
            source_project_id = context.project_id

        return source_project_id

    def create_security_group(self, context, group_name, group_description):
        LOG.audit(_("Create Security Group %s"), group_name, context=context)
        self.compute_api.ensure_default_security_group(context)
        if db.security_group_exists(context, context.project_id, group_name):
            raise exception.ApiError(_('group %s already exists') % group_name)

        group = {'user_id': context.user_id,
                 'project_id': context.project_id,
                 'name': group_name,
                 'description': group_description}
        group_ref = db.security_group_create(context, group)

        return {'securityGroupSet': [self._format_security_group(context,
                                                                 group_ref)]}

    def delete_security_group(self, context, group_name=None, group_id=None,
                              **kwargs):
        if not group_name and not group_id:
            err = "Not enough parameters, need group_name or group_id"
            raise exception.ApiError(_(err))
        notfound = exception.SecurityGroupNotFound
        if group_name:
            security_group = db.security_group_get_by_name(context,
                                                           context.project_id,
                                                           group_name)
            if not security_group:
                raise notfound(security_group_id=group_name)
        elif group_id:
            security_group = db.security_group_get(context, group_id)
            if not security_group:
                raise notfound(security_group_id=group_id)
        LOG.audit(_("Delete security group %s"), group_name, context=context)
        db.security_group_destroy(context, security_group.id)
        return True

    def get_console_output(self, context, instance_id, **kwargs):
        LOG.audit(_("Get console output for instance %s"), instance_id,
                  context=context)
        # instance_id may be passed in as a list of instances
        if type(instance_id) == list:
            ec2_id = instance_id[0]
        else:
            ec2_id = instance_id
        instance_id = ec2utils.ec2_id_to_id(ec2_id)
        output = self.compute_api.get_console_output(
                context, instance_id=instance_id)
        now = utils.utcnow()
        return {"InstanceId": ec2_id,
                "Timestamp": now,
                "output": base64.b64encode(output)}

    def get_ajax_console(self, context, instance_id, **kwargs):
        ec2_id = instance_id[0]
        instance_id = ec2utils.ec2_id_to_id(ec2_id)
        return self.compute_api.get_ajax_console(context,
                                                 instance_id=instance_id)

    def get_vnc_console(self, context, instance_id, **kwargs):
        """Returns vnc browser url.  Used by OS dashboard."""
        ec2_id = instance_id
        instance_id = ec2utils.ec2_id_to_id(ec2_id)
        return self.compute_api.get_vnc_console(context,
                                                instance_id=instance_id)

    def describe_volumes(self, context, volume_id=None, **kwargs):
        if volume_id:
            volumes = []
            for ec2_id in volume_id:
                internal_id = ec2utils.ec2_id_to_id(ec2_id)
                volume = self.volume_api.get(context, volume_id=internal_id)
                volumes.append(volume)
        else:
            volumes = self.volume_api.get_all(context)
        volumes = [self._format_volume(context, v) for v in volumes]
        return {'volumeSet': volumes}

    def _format_volume(self, context, volume):
        instance_ec2_id = None
        instance_data = None
        if volume.get('instance', None):
            instance_id = volume['instance']['id']
            instance_ec2_id = ec2utils.id_to_ec2_id(instance_id)
            instance_data = '%s[%s]' % (instance_ec2_id,
                                        volume['instance']['host'])
        v = {}
        v['volumeId'] = ec2utils.id_to_ec2_vol_id(volume['id'])
        v['status'] = volume['status']
        v['size'] = volume['size']
        v['availabilityZone'] = volume['availability_zone']
        v['createTime'] = volume['created_at']
        if context.is_admin:
            v['status'] = '%s (%s, %s, %s, %s)' % (
                volume['status'],
                volume['project_id'],
                volume['host'],
                instance_data,
                volume['mountpoint'])
        if volume['attach_status'] == 'attached':
            v['attachmentSet'] = [{'attachTime': volume['attach_time'],
                                   'deleteOnTermination': False,
                                   'device': volume['mountpoint'],
                                   'instanceId': instance_ec2_id,
                                   'status': 'attached',
                                   'volumeId': v['volumeId']}]
        else:
            v['attachmentSet'] = [{}]
        if volume.get('snapshot_id') != None:
            v['snapshotId'] = ec2utils.id_to_ec2_snap_id(volume['snapshot_id'])
        else:
            v['snapshotId'] = None

        v['display_name'] = volume['display_name']
        v['display_description'] = volume['display_description']
        return v

    def create_volume(self, context, **kwargs):
        size = kwargs.get('size')
        if kwargs.get('snapshot_id') != None:
            snapshot_id = ec2utils.ec2_id_to_id(kwargs['snapshot_id'])
            LOG.audit(_("Create volume from snapshot %s"), snapshot_id,
                      context=context)
        else:
            snapshot_id = None
            LOG.audit(_("Create volume of %s GB"), size, context=context)

        volume = self.volume_api.create(
                context,
                size=size,
                snapshot_id=snapshot_id,
                name=kwargs.get('display_name'),
                description=kwargs.get('display_description'))
        # TODO(vish): Instance should be None at db layer instead of
        #             trying to lazy load, but for now we turn it into
        #             a dict to avoid an error.
        return self._format_volume(context, dict(volume))

    def delete_volume(self, context, volume_id, **kwargs):
        volume_id = ec2utils.ec2_id_to_id(volume_id)
        self.volume_api.delete(context, volume_id=volume_id)
        return True

    def update_volume(self, context, volume_id, **kwargs):
        volume_id = ec2utils.ec2_id_to_id(volume_id)
        updatable_fields = ['display_name', 'display_description']
        changes = {}
        for field in updatable_fields:
            if field in kwargs:
                changes[field] = kwargs[field]
        if changes:
            self.volume_api.update(context,
                                   volume_id=volume_id,
                                   fields=changes)
        return True

    def attach_volume(self, context, volume_id, instance_id, device, **kwargs):
        volume_id = ec2utils.ec2_id_to_id(volume_id)
        instance_id = ec2utils.ec2_id_to_id(instance_id)
        msg = _("Attach volume %(volume_id)s to instance %(instance_id)s"
                " at %(device)s") % locals()
        LOG.audit(msg, context=context)
        self.compute_api.attach_volume(context,
                                       instance_id=instance_id,
                                       volume_id=volume_id,
                                       device=device)
        volume = self.volume_api.get(context, volume_id=volume_id)
        return {'attachTime': volume['attach_time'],
                'device': volume['mountpoint'],
                'instanceId': ec2utils.id_to_ec2_id(instance_id),
                'requestId': context.request_id,
                'status': volume['attach_status'],
                'volumeId': ec2utils.id_to_ec2_vol_id(volume_id)}

    def detach_volume(self, context, volume_id, **kwargs):
        volume_id = ec2utils.ec2_id_to_id(volume_id)
        LOG.audit(_("Detach volume %s"), volume_id, context=context)
        volume = self.volume_api.get(context, volume_id=volume_id)
        instance = self.compute_api.detach_volume(context, volume_id=volume_id)
        return {'attachTime': volume['attach_time'],
                'device': volume['mountpoint'],
                'instanceId': ec2utils.id_to_ec2_id(instance['id']),
                'requestId': context.request_id,
                'status': volume['attach_status'],
                'volumeId': ec2utils.id_to_ec2_vol_id(volume_id)}

    def _convert_to_set(self, lst, label):
        if lst is None or lst == []:
            return None
        if not isinstance(lst, list):
            lst = [lst]
        return [{label: x} for x in lst]

    def describe_instances(self, context, **kwargs):
        # Optional DescribeInstances argument
        instance_id = kwargs.get('instance_id', None)
        return self._format_describe_instances(context,
                instance_id=instance_id)

    def describe_instances_v6(self, context, **kwargs):
        # Optional DescribeInstancesV6 argument
        instance_id = kwargs.get('instance_id', None)
        return self._format_describe_instances(context,
                instance_id=instance_id, use_v6=True)

    def _format_describe_instances(self, context, **kwargs):
        return {'reservationSet': self._format_instances(context, **kwargs)}

    def _format_run_instances(self, context, reservation_id):
        i = self._format_instances(context, reservation_id=reservation_id)
        assert len(i) == 1
        return i[0]

<<<<<<< HEAD
    def _format_instances(self, context, instance_id=None, use_v6=False,
            **search_opts):
=======
    def _format_instance_bdm(self, context, instance_id, root_device_name,
                             result):
        """Format InstanceBlockDeviceMappingResponseItemType"""
        root_device_type = 'instance-store'
        mapping = []
        for bdm in db.block_device_mapping_get_all_by_instance(context,
                                                               instance_id):
            volume_id = bdm['volume_id']
            if (volume_id is None or bdm['no_device']):
                continue

            if (bdm['device_name'] == root_device_name and
                (bdm['snapshot_id'] or bdm['volume_id'])):
                assert not bdm['virtual_name']
                root_device_type = 'ebs'

            vol = self.volume_api.get(context, volume_id=volume_id)
            LOG.debug(_("vol = %s\n"), vol)
            # TODO(yamahata): volume attach time
            ebs = {'volumeId': volume_id,
                   'deleteOnTermination': bdm['delete_on_termination'],
                   'attachTime': vol['attach_time'] or '-',
                   'status': vol['status'], }
            res = {'deviceName': bdm['device_name'],
                   'ebs': ebs, }
            mapping.append(res)

        if mapping:
            result['blockDeviceMapping'] = mapping
        result['rootDeviceType'] = root_device_type

    def _format_instances(self, context, instance_id=None, **kwargs):
>>>>>>> f47e59e3
        # TODO(termie): this method is poorly named as its name does not imply
        #               that it will be making a variety of database calls
        #               rather than simply formatting a bunch of instances that
        #               were handed to it
        reservations = {}
        # NOTE(vish): instance_id is an optional list of ids to filter by
        if instance_id:
            instances = []
            for ec2_id in instance_id:
                internal_id = ec2utils.ec2_id_to_id(ec2_id)
                try:
                    instance = self.compute_api.get(context, internal_id)
                except exception.NotFound:
                    continue
                instances.append(instance)
        else:
            try:
                instances = self.compute_api.get_all(context,
                        search_opts=search_opts)
            except exception.NotFound:
                instances = []
        for instance in instances:
            if not context.is_admin:
                if instance['image_ref'] == str(FLAGS.vpn_image_id):
                    continue
            i = {}
            instance_id = instance['id']
            ec2_id = ec2utils.id_to_ec2_id(instance_id)
            i['instanceId'] = ec2_id
            i['imageId'] = self.image_ec2_id(instance['image_ref'])
            i['instanceState'] = {
                'code': instance['state'],
                'name': instance['state_description']}
            fixed_addr = None
            floating_addr = None
            if instance['fixed_ips']:
                fixed = instance['fixed_ips'][0]
                fixed_addr = fixed['address']
                if fixed['floating_ips']:
                    floating_addr = fixed['floating_ips'][0]['address']
                if fixed['network'] and use_v6:
                    i['dnsNameV6'] = ipv6.to_global(
                        fixed['network']['cidr_v6'],
                        fixed['virtual_interface']['address'],
                        instance['project_id'])

            i['privateDnsName'] = fixed_addr
            i['privateIpAddress'] = fixed_addr
            i['publicDnsName'] = floating_addr
            i['ipAddress'] = floating_addr or fixed_addr
            i['dnsName'] = i['publicDnsName'] or i['privateDnsName']
            i['keyName'] = instance['key_name']

            if context.is_admin:
                i['keyName'] = '%s (%s, %s)' % (i['keyName'],
                    instance['project_id'],
                    instance['host'])
            i['productCodesSet'] = self._convert_to_set([], 'product_codes')
            if instance['instance_type']:
                i['instanceType'] = instance['instance_type'].get('name')
            else:
                i['instanceType'] = None
            i['launchTime'] = instance['created_at']
            i['amiLaunchIndex'] = instance['launch_index']
            i['displayName'] = instance['display_name']
            i['displayDescription'] = instance['display_description']
            i['rootDeviceName'] = (instance.get('root_device_name') or
                                   _DEFAULT_ROOT_DEVICE_NAME)
            self._format_instance_bdm(context, instance_id,
                                      i['rootDeviceName'], i)
            host = instance['host']
            zone = self._get_availability_zone_by_host(context, host)
            i['placement'] = {'availabilityZone': zone}
            if instance['reservation_id'] not in reservations:
                r = {}
                r['reservationId'] = instance['reservation_id']
                r['ownerId'] = instance['project_id']
                security_group_names = []
                if instance.get('security_groups'):
                    for security_group in instance['security_groups']:
                        security_group_names.append(security_group['name'])
                r['groupSet'] = self._convert_to_set(security_group_names,
                                                     'groupId')
                r['instancesSet'] = []
                reservations[instance['reservation_id']] = r
            reservations[instance['reservation_id']]['instancesSet'].append(i)

        return list(reservations.values())

    def describe_addresses(self, context, **kwargs):
        return self.format_addresses(context)

    def format_addresses(self, context):
        addresses = []
        if context.is_admin:
            iterator = db.floating_ip_get_all(context)
        else:
            iterator = db.floating_ip_get_all_by_project(context,
                                                         context.project_id)
        for floating_ip_ref in iterator:
            if floating_ip_ref['project_id'] is None:
                continue
            address = floating_ip_ref['address']
            ec2_id = None
            if (floating_ip_ref['fixed_ip']
                and floating_ip_ref['fixed_ip']['instance']):
                instance_id = floating_ip_ref['fixed_ip']['instance']['id']
                ec2_id = ec2utils.id_to_ec2_id(instance_id)
            address_rv = {'public_ip': address,
                          'instance_id': ec2_id}
            if context.is_admin:
                details = "%s (%s)" % (address_rv['instance_id'],
                                       floating_ip_ref['project_id'])
                address_rv['instance_id'] = details
            addresses.append(address_rv)
        return {'addressesSet': addresses}

    def allocate_address(self, context, **kwargs):
        LOG.audit(_("Allocate address"), context=context)
        try:
            public_ip = self.network_api.allocate_floating_ip(context)
            return {'publicIp': public_ip}
        except rpc.RemoteError as ex:
            # NOTE(tr3buchet) - why does this block exist?
            if ex.exc_type == 'NoMoreFloatingIps':
                raise exception.NoMoreFloatingIps()
            else:
                raise

    def release_address(self, context, public_ip, **kwargs):
        LOG.audit(_("Release address %s"), public_ip, context=context)
        self.network_api.release_floating_ip(context, address=public_ip)
        return {'releaseResponse': ["Address released."]}

    def associate_address(self, context, instance_id, public_ip, **kwargs):
        LOG.audit(_("Associate address %(public_ip)s to"
                " instance %(instance_id)s") % locals(), context=context)
        instance_id = ec2utils.ec2_id_to_id(instance_id)
        self.compute_api.associate_floating_ip(context,
                                               instance_id=instance_id,
                                               address=public_ip)
        return {'associateResponse': ["Address associated."]}

    def disassociate_address(self, context, public_ip, **kwargs):
        LOG.audit(_("Disassociate address %s"), public_ip, context=context)
        self.network_api.disassociate_floating_ip(context, address=public_ip)
        return {'disassociateResponse': ["Address disassociated."]}

    def run_instances(self, context, **kwargs):
        max_count = int(kwargs.get('max_count', 1))
        if kwargs.get('kernel_id'):
            kernel = self._get_image(context, kwargs['kernel_id'])
            kwargs['kernel_id'] = kernel['id']
        if kwargs.get('ramdisk_id'):
            ramdisk = self._get_image(context, kwargs['ramdisk_id'])
            kwargs['ramdisk_id'] = ramdisk['id']
        for bdm in kwargs.get('block_device_mapping', []):
            _parse_block_device_mapping(bdm)

        image = self._get_image(context, kwargs['image_id'])

        if image:
            image_state = self._get_image_state(image)
        else:
            raise exception.ImageNotFound(image_id=kwargs['image_id'])

        if image_state != 'available':
            raise exception.ApiError(_('Image must be available'))

        instances = self.compute_api.create(context,
            instance_type=instance_types.get_instance_type_by_name(
                kwargs.get('instance_type', None)),
            image_href=self._get_image(context, kwargs['image_id'])['id'],
            min_count=int(kwargs.get('min_count', max_count)),
            max_count=max_count,
            kernel_id=kwargs.get('kernel_id'),
            ramdisk_id=kwargs.get('ramdisk_id'),
            display_name=kwargs.get('display_name'),
            display_description=kwargs.get('display_description'),
            key_name=kwargs.get('key_name'),
            user_data=kwargs.get('user_data'),
            security_group=kwargs.get('security_group'),
            availability_zone=kwargs.get('placement', {}).get(
                                  'AvailabilityZone'),
            block_device_mapping=kwargs.get('block_device_mapping', {}))
        return self._format_run_instances(context,
                reservation_id=instances[0]['reservation_id'])

    def _do_instance(self, action, context, ec2_id):
        instance_id = ec2utils.ec2_id_to_id(ec2_id)
        action(context, instance_id=instance_id)

    def _do_instances(self, action, context, instance_id):
        for ec2_id in instance_id:
            self._do_instance(action, context, ec2_id)

    def terminate_instances(self, context, instance_id, **kwargs):
        """Terminate each instance in instance_id, which is a list of ec2 ids.
        instance_id is a kwarg so its name cannot be modified."""
        LOG.debug(_("Going to start terminating instances"))
        self._do_instances(self.compute_api.delete, context, instance_id)
        return True

    def reboot_instances(self, context, instance_id, **kwargs):
        """instance_id is a list of instance ids"""
        LOG.audit(_("Reboot instance %r"), instance_id, context=context)
        self._do_instances(self.compute_api.reboot, context, instance_id)
        return True

    def stop_instances(self, context, instance_id, **kwargs):
        """Stop each instances in instance_id.
        Here instance_id is a list of instance ids"""
        LOG.debug(_("Going to stop instances"))
        self._do_instances(self.compute_api.stop, context, instance_id)
        return True

    def start_instances(self, context, instance_id, **kwargs):
        """Start each instances in instance_id.
        Here instance_id is a list of instance ids"""
        LOG.debug(_("Going to start instances"))
        self._do_instances(self.compute_api.start, context, instance_id)
        return True

    def rescue_instance(self, context, instance_id, **kwargs):
        """This is an extension to the normal ec2_api"""
        self._do_instance(self.compute_api.rescue, contect, instnace_id)
        return True

    def unrescue_instance(self, context, instance_id, **kwargs):
        """This is an extension to the normal ec2_api"""
        self._do_instance(self.compute_api.unrescue, context, instance_id)
        return True

    def update_instance(self, context, instance_id, **kwargs):
        updatable_fields = ['display_name', 'display_description']
        changes = {}
        for field in updatable_fields:
            if field in kwargs:
                changes[field] = kwargs[field]
        if changes:
            instance_id = ec2utils.ec2_id_to_id(instance_id)
            self.compute_api.update(context, instance_id=instance_id,
                                    **changes)
        return True

    @staticmethod
    def _image_type(image_type):
        """Converts to a three letter image type.

        aki, kernel => aki
        ari, ramdisk => ari
        anything else => ami

        """
        if image_type == 'kernel':
            return 'aki'
        if image_type == 'ramdisk':
            return 'ari'
        if image_type not in ['aki', 'ari']:
            return 'ami'
        return image_type

    @staticmethod
    def image_ec2_id(image_id, image_type='ami'):
        """Returns image ec2_id using id and three letter type."""
        template = image_type + '-%08x'
        try:
            return ec2utils.id_to_ec2_id(int(image_id), template=template)
        except ValueError:
            #TODO(wwolf): once we have ec2_id -> glance_id mapping
            # in place, this wont be necessary
            return "ami-00000000"

    def _get_image(self, context, ec2_id):
        try:
            internal_id = ec2utils.ec2_id_to_id(ec2_id)
            image = self.image_service.show(context, internal_id)
        except (exception.InvalidEc2Id, exception.ImageNotFound):
            try:
                return self.image_service.show_by_name(context, ec2_id)
            except exception.NotFound:
                raise exception.ImageNotFound(image_id=ec2_id)
        image_type = ec2_id.split('-')[0]
        if self._image_type(image.get('container_format')) != image_type:
            raise exception.ImageNotFound(image_id=ec2_id)
        return image

    def _format_image(self, image):
        """Convert from format defined by BaseImageService to S3 format."""
        i = {}
        image_type = self._image_type(image.get('container_format'))
        ec2_id = self.image_ec2_id(image.get('id'), image_type)
        name = image.get('name')
        i['imageId'] = ec2_id
        kernel_id = image['properties'].get('kernel_id')
        if kernel_id:
            i['kernelId'] = self.image_ec2_id(kernel_id, 'aki')
        ramdisk_id = image['properties'].get('ramdisk_id')
        if ramdisk_id:
            i['ramdiskId'] = self.image_ec2_id(ramdisk_id, 'ari')
        i['imageOwnerId'] = image['properties'].get('owner_id')
        if name:
            i['imageLocation'] = "%s (%s)" % (image['properties'].
                                              get('image_location'), name)
        else:
            i['imageLocation'] = image['properties'].get('image_location')

        i['imageState'] = self._get_image_state(image)
        i['displayName'] = name
        i['description'] = image.get('description')
        display_mapping = {'aki': 'kernel',
                           'ari': 'ramdisk',
                           'ami': 'machine'}
        i['imageType'] = display_mapping.get(image_type)
        i['isPublic'] = image.get('is_public') == True
        i['architecture'] = image['properties'].get('architecture')

        properties = image['properties']
        root_device_name = ec2utils.properties_root_device_name(properties)
        root_device_type = 'instance-store'
        for bdm in properties.get('block_device_mapping', []):
            if (bdm.get('device_name') == root_device_name and
                ('snapshot_id' in bdm or 'volume_id' in bdm) and
                not bdm.get('no_device')):
                root_device_type = 'ebs'
        i['rootDeviceName'] = (root_device_name or _DEFAULT_ROOT_DEVICE_NAME)
        i['rootDeviceType'] = root_device_type

        _format_mappings(properties, i)

        return i

    def describe_images(self, context, image_id=None, **kwargs):
        # NOTE: image_id is a list!
        if image_id:
            images = []
            for ec2_id in image_id:
                try:
                    image = self._get_image(context, ec2_id)
                except exception.NotFound:
                    raise exception.ImageNotFound(image_id=ec2_id)
                images.append(image)
        else:
            images = self.image_service.detail(context)
        images = [self._format_image(i) for i in images]
        return {'imagesSet': images}

    def deregister_image(self, context, image_id, **kwargs):
        LOG.audit(_("De-registering image %s"), image_id, context=context)
        image = self._get_image(context, image_id)
        internal_id = image['id']
        self.image_service.delete(context, internal_id)
        return {'imageId': image_id}

    def _register_image(self, context, metadata):
        image = self.image_service.create(context, metadata)
        image_type = self._image_type(image.get('container_format'))
        image_id = self.image_ec2_id(image['id'], image_type)
        return image_id

    def register_image(self, context, image_location=None, **kwargs):
        if image_location is None and 'name' in kwargs:
            image_location = kwargs['name']
        metadata = {'properties': {'image_location': image_location}}

        if 'root_device_name' in kwargs:
            metadata['properties']['root_device_name'] = \
            kwargs.get('root_device_name')

        mappings = [_parse_block_device_mapping(bdm) for bdm in
                    kwargs.get('block_device_mapping', [])]
        if mappings:
            metadata['properties']['block_device_mapping'] = mappings

        image_id = self._register_image(context, metadata)
        msg = _("Registered image %(image_location)s with"
                " id %(image_id)s") % locals()
        LOG.audit(msg, context=context)
        return {'imageId': image_id}

    def describe_image_attribute(self, context, image_id, attribute, **kwargs):
        def _block_device_mapping_attribute(image, result):
            _format_mappings(image['properties'], result)

        def _launch_permission_attribute(image, result):
            result['launchPermission'] = []
            if image['is_public']:
                result['launchPermission'].append({'group': 'all'})

        def _root_device_name_attribute(image, result):
            result['rootDeviceName'] = \
                    ec2utils.properties_root_device_name(image['properties'])
            if result['rootDeviceName'] is None:
                result['rootDeviceName'] = _DEFAULT_ROOT_DEVICE_NAME

        supported_attributes = {
            'blockDeviceMapping': _block_device_mapping_attribute,
            'launchPermission': _launch_permission_attribute,
            'rootDeviceName': _root_device_name_attribute,
            }

        fn = supported_attributes.get(attribute)
        if fn is None:
            raise exception.ApiError(_('attribute not supported: %s')
                                     % attribute)
        try:
            image = self._get_image(context, image_id)
        except exception.NotFound:
            raise exception.ImageNotFound(image_id=image_id)

        result = {'imageId': image_id}
        fn(image, result)
        return result

    def modify_image_attribute(self, context, image_id, attribute,
                               operation_type, **kwargs):
        # TODO(devcamcar): Support users and groups other than 'all'.
        if attribute != 'launchPermission':
            raise exception.ApiError(_('attribute not supported: %s')
                                     % attribute)
        if not 'user_group' in kwargs:
            raise exception.ApiError(_('user or group not specified'))
        if len(kwargs['user_group']) != 1 and kwargs['user_group'][0] != 'all':
            raise exception.ApiError(_('only group "all" is supported'))
        if not operation_type in ['add', 'remove']:
            raise exception.ApiError(_('operation_type must be add or remove'))
        LOG.audit(_("Updating image %s publicity"), image_id, context=context)

        try:
            image = self._get_image(context, image_id)
        except exception.NotFound:
            raise exception.ImageNotFound(image_id=image_id)
        internal_id = image['id']
        del(image['id'])

        image['is_public'] = (operation_type == 'add')
        return self.image_service.update(context, internal_id, image)

    def update_image(self, context, image_id, **kwargs):
        internal_id = ec2utils.ec2_id_to_id(image_id)
        result = self.image_service.update(context, internal_id, dict(kwargs))
        return result

    # TODO(yamahata): race condition
    # At the moment there is no way to prevent others from
    # manipulating instances/volumes/snapshots.
    # As other code doesn't take it into consideration, here we don't
    # care of it for now. Ostrich algorithm
    def create_image(self, context, instance_id, **kwargs):
        # NOTE(yamahata): name/description are ignored by register_image(),
        #                 do so here
        no_reboot = kwargs.get('no_reboot', False)

        ec2_instance_id = instance_id
        instance_id = ec2utils.ec2_id_to_id(ec2_instance_id)
        instance = self.compute_api.get(context, instance_id)

        # stop the instance if necessary
        restart_instance = False
        if not no_reboot:
            state_description = instance['state_description']

            # if the instance is in subtle state, refuse to proceed.
            if state_description not in ('running', 'stopping', 'stopped'):
                raise exception.InstanceNotRunning(instance_id=ec2_instance_id)

            if state_description == 'running':
                restart_instance = True
                self.compute_api.stop(context, instance_id=instance_id)

            # wait instance for really stopped
            start_time = time.time()
            while state_description != 'stopped':
                time.sleep(1)
                instance = self.compute_api.get(context, instance_id)
                state_description = instance['state_description']
                # NOTE(yamahata): timeout and error. 1 hour for now for safety.
                #                 Is it too short/long?
                #                 Or is there any better way?
                timeout = 1 * 60 * 60 * 60
                if time.time() > start_time + timeout:
                    raise exception.ApiError(
                        _('Couldn\'t stop instance with in %d sec') % timeout)

        src_image = self._get_image(context, instance['image_ref'])
        properties = src_image['properties']
        if instance['root_device_name']:
            properties['root_device_name'] = instance['root_device_name']

        mapping = []
        bdms = db.block_device_mapping_get_all_by_instance(context,
                                                           instance_id)
        for bdm in bdms:
            if bdm.no_device:
                continue
            m = {}
            for attr in ('device_name', 'snapshot_id', 'volume_id',
                         'volume_size', 'delete_on_termination', 'no_device',
                         'virtual_name'):
                val = getattr(bdm, attr)
                if val is not None:
                    m[attr] = val

            volume_id = m.get('volume_id')
            if m.get('snapshot_id') and volume_id:
                # create snapshot based on volume_id
                vol = self.volume_api.get(context, volume_id=volume_id)
                # NOTE(yamahata): Should we wait for snapshot creation?
                #                 Linux LVM snapshot creation completes in
                #                 short time, it doesn't matter for now.
                snapshot = self.volume_api.create_snapshot_force(
                    context, volume_id=volume_id, name=vol['display_name'],
                    description=vol['display_description'])
                m['snapshot_id'] = snapshot['id']
                del m['volume_id']

            if m:
                mapping.append(m)

        for m in _properties_get_mappings(properties):
            virtual_name = m['virtual']
            if virtual_name in ('ami', 'root'):
                continue

            assert (virtual_name == 'swap' or
                    virtual_name.startswith('ephemeral'))
            device_name = m['device']
            if device_name in [b['device_name'] for b in mapping
                               if not b.get('no_device', False)]:
                continue

            # NOTE(yamahata): swap and ephemeral devices are specified in
            #                 AMI, but disabled for this instance by user.
            #                 So disable those device by no_device.
            mapping.append({'device_name': device_name, 'no_device': True})

        if mapping:
            properties['block_device_mapping'] = mapping

        for attr in ('status', 'location', 'id'):
            src_image.pop(attr, None)

        image_id = self._register_image(context, src_image)

        if restart_instance:
            self.compute_api.start(context, instance_id=instance_id)

        return {'imageId': image_id}<|MERGE_RESOLUTION|>--- conflicted
+++ resolved
@@ -907,10 +907,6 @@
         assert len(i) == 1
         return i[0]
 
-<<<<<<< HEAD
-    def _format_instances(self, context, instance_id=None, use_v6=False,
-            **search_opts):
-=======
     def _format_instance_bdm(self, context, instance_id, root_device_name,
                              result):
         """Format InstanceBlockDeviceMappingResponseItemType"""
@@ -942,8 +938,8 @@
             result['blockDeviceMapping'] = mapping
         result['rootDeviceType'] = root_device_type
 
-    def _format_instances(self, context, instance_id=None, **kwargs):
->>>>>>> f47e59e3
+    def _format_instances(self, context, instance_id=None, use_v6=False,
+            **search_opts):
         # TODO(termie): this method is poorly named as its name does not imply
         #               that it will be making a variety of database calls
         #               rather than simply formatting a bunch of instances that
