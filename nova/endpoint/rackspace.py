# vim: tabstop=4 shiftwidth=4 softtabstop=4

# Copyright 2010 United States Government as represented by the
# Administrator of the National Aeronautics and Space Administration.
# All Rights Reserved.
#
#    Licensed under the Apache License, Version 2.0 (the "License"); you may
#    not use this file except in compliance with the License. You may obtain
#    a copy of the License at
#
#         http://www.apache.org/licenses/LICENSE-2.0
#
#    Unless required by applicable law or agreed to in writing, software
#    distributed under the License is distributed on an "AS IS" BASIS, WITHOUT
#    WARRANTIES OR CONDITIONS OF ANY KIND, either express or implied. See the
#    License for the specific language governing permissions and limitations
#    under the License.

"""
Rackspace API
"""

import base64
import json
import logging
import multiprocessing
import os
import time
import tornado.web
from twisted.internet import defer

from nova import datastore
from nova import exception
from nova import flags
from nova import rpc
from nova import utils
from nova.auth import manager
from nova.compute import model
from nova.compute import network
from nova.endpoint import images
from nova.endpoint import wsgi


FLAGS = flags.FLAGS
flags.DEFINE_string('cloud_topic', 'cloud', 'the topic clouds listen on')


class Unauthorized(Exception):
    pass

class NotFound(Exception):
    pass


class Api(object):

    def __init__(self):
        """build endpoints here"""
        self.controllers = {
            "v1.0":   RackspaceAuthenticationApi(),
            "servers": RackspaceCloudServerApi()
        }

    def handler(self, environ, responder):
        """
        This is the entrypoint from wsgi.  Read PEP 333 and wsgi.org for
        more intormation.  The key points are responder is a callback that
        needs to run before you return, and takes two arguments, response
        code string ("200 OK") and headers (["X-How-Cool-Am-I: Ultra-Suede"])
        and the return value is the body of the response.
        """
        environ['nova.context'] = self.build_context(environ)
        controller, path = wsgi.Util.route(
                             environ['PATH_INFO'],
                             self.controllers
                           )
        logging.debug("Route %s to %s", str(path), str(controller))
        if not controller:
            responder("404 Not Found", [])
            return ""
        try:
            rv = controller.process(path, environ)
            if type(rv) is tuple:
                responder(rv[0], rv[1])
                rv = rv[2]
            else:
                responder("200 OK", [])
            return rv
        except Unauthorized:
            responder("401 Unauthorized", [])
            return ""
        except NotFound:
            responder("404 Not Found", [])
            return ""


    def build_context(self, env):
        rv = {}
        if env.has_key("HTTP_X_AUTH_TOKEN"):
<<<<<<< HEAD
            # TODO(todd): once we make an actual unique token, this will change
            rv['user'] = users.UserManager.instance().get_user_from_access_key(
                             env['HTTP_X_AUTH_TOKEN'])
            if rv['user']:
                rv['project'] = users.UserManager.instance().get_project(
                                    rv['user'].name)
=======
            rv['user'] = manager.AuthManager().get_user_from_access_key(
                           env['HTTP_X_AUTH_TOKEN']
                         )
            if rv['user']:
                rv['project'] = manager.AuthManager().get_project(
                                  rv['user'].name
                                )
>>>>>>> 75c8ccaa
        return rv


class RackspaceApiEndpoint(object):
    def process(self, path, env):
        """
        Main entrypoint for all controllers (what gets run by the wsgi handler).
        Check authentication based on key, raise Unauthorized if invalid.

        Select the most appropriate action based on request type GET, POST, etc,
        then pass it through to the implementing controller.  Defalut to GET if
        the implementing child doesn't respond to a particular type.
        """
        if not self.check_authentication(env):
            raise Unauthorized("Unable to authenticate")

        method = env['REQUEST_METHOD'].lower()
        callback = getattr(self, method, None)
        if not callback:
            callback = getattr(self, "get")
        logging.debug("%s processing %s with %s", self, method, callback)
        return callback(path, env)

    def get(self, path, env):
        """
        The default GET will look at the path and call an appropriate
        action within this controller based on the the structure of the path.

        Given the following path lengths (with the first part stripped of by
        router, as it is the controller name):
            = 0  -> index
            = 1  -> first component (/servers/details -> details)
            >= 2 -> second path component (/servers/ID/ips/* -> ips)

        This should return
            A String if 200 OK and no additional headers
            (CODE, HEADERS, BODY) for custom response code and headers
        """
        if len(path) == 0 and hasattr(self, "index"):
            logging.debug("%s running index", self)
            return self.index(env)
        if len(path) >= 2:
            action = path[1]
        else:
            action = path.pop(0)

        logging.debug("%s running action %s", self, action)
        if hasattr(self, action):
            method = getattr(self, action)
            return method(path, env)
        else:
            raise NotFound("Missing method %s" % path[0])

    def check_authentication(self, env):
        if not env['nova.context']['user']:
            return False
        return True


class RackspaceAuthenticationApi(object):

    # TODO(todd): make a actual session with a unique token
    # just pass the auth key back through for now
    def index(self, _path, env):
        response = '204 No Content'
        headers = [
            ('X-Server-Management-Url', 'http://%s' % env['HTTP_HOST']),
            ('X-Storage-Url', 'http://%s' % env['HTTP_HOST']),
            ('X-CDN-Managment-Url', 'http://%s' % env['HTTP_HOST']),
            ('X-Auth-Token', env['HTTP_X_AUTH_KEY'])
        ]
        body = ""
        return (response, headers, body)


class RackspaceCloudServerApi(RackspaceApiEndpoint):

    def __init__(self):
        self.instdir = model.InstanceDirectory()
        self.network = network.PublicNetworkController()

    def post(self, path, env):
        if len(path) == 0:
             return self.launch_server(env)

    def delete(self, path_parts, env):
        if self.delete_server(path_parts[0]):
            return ("202 Accepted", [], "")
        else:
            return ("404 Not Found", [],
                    "Did not find image, or it was not in a running state")


    def index(self, env):
        return self.detail(env)

    def detail(self, args, env):
        value = {"servers": []}
        for inst in self.instdir.all:
            value["servers"].append(self.instance_details(inst))
        return json.dumps(value)

    ##
    ##

    def launch_server(self, env):
        data = json.loads(env['wsgi.input'].read(int(env['CONTENT_LENGTH'])))
        inst = self.build_server_instance(data, env['nova.context'])
        self.schedule_launch_of_instance(inst)
        return json.dumps({"server": self.instance_details(inst)})

    def instance_details(self, inst):
        return {
            "id": inst.get("instance_id", None),
            "imageId": inst.get("image_id", None),
            "flavorId": inst.get("instacne_type", None),
            "hostId": inst.get("node_name", None),
            "status": inst.get("state", "pending"),
            "addresses": {
                "public": [self.network.get_public_ip_for_instance(
                            inst.get("instance_id", None)
                          )],
                "private": [inst.get("private_dns_name", None)]
            },

            # implemented only by Rackspace, not AWS
            "name": inst.get("name", "Not-Specified"),

            # not supported
            "progress": "Not-Supported",
            "metadata": {
                "Server Label": "Not-Supported",
                "Image Version": "Not-Supported"
            }
        }

    def build_server_instance(self, env, context):
        reservation = utils.generate_uid('r')
        ltime = time.strftime('%Y-%m-%dT%H:%M:%SZ', time.gmtime())
        inst = self.instdir.new()
        inst['name'] = env['server']['name']
        inst['image_id'] = env['server']['imageId']
        inst['instance_type'] = env['server']['flavorId']
        inst['user_id'] = context['user'].id
        inst['project_id'] = context['project'].id
        inst['reservation_id'] = reservation
        inst['launch_time'] = ltime
        inst['mac_address'] = utils.generate_mac()
        address = network.allocate_ip(
                    inst['user_id'],
                    inst['project_id'],
                    mac=inst['mac_address']
                  )
        inst['private_dns_name'] = str(address)
        inst['bridge_name'] = network.BridgedNetwork.get_network_for_project(
                                inst['user_id'],
                                inst['project_id'],
                                'default' # security group
                              )['bridge_name']
        # key_data, key_name, ami_launch_index
        # TODO(todd): key data or root password
        inst.save()
        return inst

    def schedule_launch_of_instance(self, inst):
        rpc.cast(
            FLAGS.compute_topic,
            {
                "method": "run_instance",
                "args": {"instance_id": inst.instance_id}
            }
        )

    def delete_server(self, instance_id):
        owner_hostname = self.host_for_instance(instance_id)
        # it isn't launched?
        if not owner_hostname:
            return None
        rpc_transport = "%s:%s" % (FLAGS.compute_topic, owner_hostname)
        rpc.cast(rpc_transport,
                 {"method": "reboot_instance",
                  "args": {"instance_id": instance_id}})
        return True

    def host_for_instance(self, instance_id):
        instance = model.Instance.lookup(instance_id)
        if not instance:
            return None
        return instance["node_name"]
<|MERGE_RESOLUTION|>--- conflicted
+++ resolved
@@ -97,14 +97,6 @@
     def build_context(self, env):
         rv = {}
         if env.has_key("HTTP_X_AUTH_TOKEN"):
-<<<<<<< HEAD
-            # TODO(todd): once we make an actual unique token, this will change
-            rv['user'] = users.UserManager.instance().get_user_from_access_key(
-                             env['HTTP_X_AUTH_TOKEN'])
-            if rv['user']:
-                rv['project'] = users.UserManager.instance().get_project(
-                                    rv['user'].name)
-=======
             rv['user'] = manager.AuthManager().get_user_from_access_key(
                            env['HTTP_X_AUTH_TOKEN']
                          )
@@ -112,7 +104,6 @@
                 rv['project'] = manager.AuthManager().get_project(
                                   rv['user'].name
                                 )
->>>>>>> 75c8ccaa
         return rv
 
 
@@ -173,6 +164,9 @@
 
 
 class RackspaceAuthenticationApi(object):
+
+    def process(self, path, env):
+        return self.index(path, env)
 
     # TODO(todd): make a actual session with a unique token
     # just pass the auth key back through for now
