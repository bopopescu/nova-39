--- conflicted
+++ resolved
@@ -179,12 +179,8 @@
 
         self.fake_libvirt_connection.nwfilterDefineXML = _filterDefineXMLMock
 
-<<<<<<< HEAD
-        inst_id = db.instance_create({}, { 'user_id' : 'fake', 'project_id' : 'fake' })
-=======
         inst_id = db.instance_create({}, {'user_id': 'fake',
                                           'project_id': 'fake'})['id']
->>>>>>> e78273f7
         security_group = self.setup_and_return_security_group()
 
         db.instance_add_security_group({}, inst_id, security_group.id)
