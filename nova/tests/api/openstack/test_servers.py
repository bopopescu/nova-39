--- conflicted
+++ resolved
@@ -772,12 +772,7 @@
         self.body = json.dumps(dict(server=inst_dict))
 
         def server_update(context, id, params):
-<<<<<<< HEAD
-            filtered_dict = dict(
-                display_name='server_test')
-=======
             filtered_dict = dict(display_name='server_test')
->>>>>>> 591689f9
             self.assertEqual(params, filtered_dict)
             return filtered_dict
 
